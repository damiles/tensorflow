# Copyright 2019 The TensorFlow Authors. All Rights Reserved.
#
# Licensed under the Apache License, Version 2.0 (the "License");
# you may not use this file except in compliance with the License.
# You may obtain a copy of the License at
#
#     http://www.apache.org/licenses/LICENSE-2.0
#
# Unless required by applicable law or agreed to in writing, software
# distributed under the License is distributed on an "AS IS" BASIS,
# WITHOUT WARRANTIES OR CONDITIONS OF ANY KIND, either express or implied.
# See the License for the specific language governing permissions and
# limitations under the License.
# ==============================================================================
"""Utilities for forward-mode automatic differentiation."""

from __future__ import absolute_import
from __future__ import division
from __future__ import print_function

import functools
import threading

from tensorflow.python import pywrap_tfe
from tensorflow.python.eager import backprop
from tensorflow.python.eager import backprop_util
from tensorflow.python.eager import execute
from tensorflow.python.eager import forwardprop_util
from tensorflow.python.eager import function

from tensorflow.python.framework import ops
from tensorflow.python.framework import tensor_shape

from tensorflow.python.ops import array_ops
from tensorflow.python.ops.numpy_ops import np_arrays
from tensorflow.python.ops.parallel_for import control_flow_ops
from tensorflow.python.ops.unconnected_gradients import UnconnectedGradients
from tensorflow.python.platform import tf_logging as logging
from tensorflow.python.util import nest
from tensorflow.python.util.tf_export import tf_export


# Dictionary mapping from op names to special-cased jvp functions. Otherwise
# backward functions are transposed on the tape.
_SPECIAL_CASES = {}


def _identity_jvp(attr_tuple, inputs, outputs, tangents):
  # Special-cased mostly for resource handles, where creating ones Tensors from
  # handle data for transposing the backward function on the tape is error-prone
  # (even if we get good handle data, partially defined shapes are an issue).
  del attr_tuple, inputs, outputs
  return [array_ops.identity(t) for t in tangents]


_SPECIAL_CASES["Identity"] = _identity_jvp


def _read_variable_jvp(attr_tuple, inputs, outputs, tangents):
  # Like for Identity, this special case means we don't need to create
  # variable-shaped Tensors from resource handles.
  del attr_tuple, inputs, outputs
  return [array_ops.identity(t) for t in tangents]


_SPECIAL_CASES["ReadVariableOp"] = _read_variable_jvp


_TRACE_COUNT_CONSISTENCY_LOCK = threading.Lock()
# Map from op names to number of traces of _jvp_helper. Used to cap the number
# of traces due to shape differences while still specializing where possible.
_TRACE_COUNT = {}


def _jvp_helper(op_name, attr_tuple, inputs, outputs, tangents):
  """Computes a Jacobian-vector product for an op.

  Note that this function would be wasteful if executed eagerly. It runs the
  backward gradient function and throws away the result just to record its
  operations on a GradientTape. These unused ops are pruned away when this
  function is traced.

  Args:
    op_name: A string, the type of operation being executed.
    attr_tuple: Attributes of the operation.
    inputs: A flat list of input Tensors to the operation.
    outputs: A flat list of output Tensors from the operation.
    tangents: A flat list of Tensors, same shape as `inputs`.

  Returns:
    A flat list of tangents corresponding to `outputs`.
  """
  with _TRACE_COUNT_CONSISTENCY_LOCK:
    # Just make sure writes don't clobber each other's increments; reads in
    # _jvp_dispatch do not lock.
    _TRACE_COUNT[op_name] = _TRACE_COUNT.get(op_name, 0) + 1

  special_case = _SPECIAL_CASES.get(op_name, None)
  if special_case is not None:
    return special_case(attr_tuple, inputs, outputs, tangents)
  if not outputs:
    # tape.gradients([], inputs) doesn't make much sense
    return []
  # Generally inner GradientTapes won't function while outer accumulators are
  # recording. We temporarily reset forwardprop state to allow GradientTapes to
  # function here.
  with forwardprop_util.push_forwardprop_state():
    trainable_inputs = []
    trainable_indices = []
    nontrivial_tangents = []
    for input_index, tensor in enumerate(inputs):
      if backprop_util.IsTrainable(tensor):
        trainable_inputs.append(tensor)
        trainable_indices.append(input_index)
        nontrivial_tangents.append(tangents[input_index])

    with backprop.GradientTape() as transpose_tape:
      with backprop.GradientTape() as backfunc_tape:
        backfunc_tape.watch(trainable_inputs)
        execute.record_gradient(op_name, inputs, attr_tuple, outputs)

      forwardprop_aids = []
      trainable_outputs = []
      nontrivial_output_indices = []
      for output_index, output in enumerate(outputs):
        if backprop_util.IsTrainable(output):
          forwardprop_aids.append(
              array_ops.ones_like(output, name="unused_forwardprop_aid"))
          trainable_outputs.append(output)
          nontrivial_output_indices.append(output_index)

      transpose_tape.watch(forwardprop_aids)
      grads = backfunc_tape.gradient(
          trainable_outputs,
          trainable_inputs,
          forwardprop_aids,
          unconnected_gradients=UnconnectedGradients.ZERO)
    nontrivial_output_tangents = transpose_tape.gradient(
        grads, forwardprop_aids, output_gradients=nontrivial_tangents)
    output_tangents = [None] * len(outputs)
    for index, tangent in zip(nontrivial_output_indices,
                              nontrivial_output_tangents):
      output_tangents[index] = tangent
    return output_tangents


def _jvp_helper_wrapper(op_name, attr_tuple, inputs, outputs, tangents,
                        use_batch):
  """Computes a batch of Jacobian-vector product for an op.

  Args:
    op_name: A string, the type of operation being executed.
    attr_tuple: Attributes of the operation.
    inputs: A flat list of input Tensors to the operation.
    outputs: A flat list of output Tensors from the operation.
    tangents: A flat list of Tensors, compatible with shape `[None] +
      input_shape`.
    use_batch: A bool, True to vetorize over batch of tangents of shape `[None]
      + input_shape`.

  Returns:
    A flat list of tangents compatible with `outputs`
    or `[None] + output_shape`.

  Raises:
    ValueError: if tangent shapes are not compatible with input shapes.
  """
  if use_batch:
    for primal, tangent in zip(inputs, tangents):
      if not tangent.shape.is_compatible_with([None] + primal.shape):
        raise ValueError("Tangent {} was expected to be of shape "
                         "{} but is instead of shape {}".format(
                             tangent, [None] + primal.shape, tangent.shape))

    return control_flow_ops.vectorized_map(
        functools.partial(_jvp_helper, op_name, attr_tuple, inputs, outputs),
        tangents,
    )
  return _jvp_helper(op_name, attr_tuple, inputs, outputs, tangents)


# TODO(allenl): experimental_relax_shapes for gradients which rely on static
# shape information are underspecialized. We may want hand-written forward
# implementations, or a more satisfying story about how we re-specialize
# gradients which were traced with relaxed shapes (e.g. use conds instead of
# trace-time Python logic).
#
# Using function.defun rather than def_function.function avoids
# tf.config.run_functions_eagerly(True). `_jvp_helper` doesn't successfully run
# eagerly (infinite recursion), and even if it did it would use extra memory and
# run unnecessary computation. The function does not create variables, so the
# two symbols are otherwise equivalent.
_jvp_relaxed_shapes = function.defun(
    _jvp_helper_wrapper, experimental_relax_shapes=True)
_jvp_exact_shapes = function.defun(
    _jvp_helper_wrapper, experimental_relax_shapes=False)

# The maximum number of exact-shape traces to perform for a single op before
# switching to shape relaxation.
_TRACE_COUNT_LIMIT = 32


def _jvp_dispatch(op_name,
                  attr_tuple,
                  inputs,
                  outputs,
                  tangents,
                  use_batch=False):
  """Determine which forwardprop function to call."""
  # Note that this _TRACE_COUNT read races with writes. That's fine, it just
  # means we may trace a few more exact shapes before moving on to relaxation.
  if _TRACE_COUNT.get(op_name, 0) < _TRACE_COUNT_LIMIT:
    return _jvp_exact_shapes(op_name, attr_tuple, inputs, outputs, tangents,
                             use_batch)
  return _jvp_relaxed_shapes(op_name, attr_tuple, inputs, outputs, tangents,
                             use_batch)


pywrap_tfe.TFE_Py_RegisterJVPFunction(_jvp_dispatch)


@tf_export("autodiff.ForwardAccumulator", v1=[])
class ForwardAccumulator():
  """Computes Jacobian-vector products ("JVP"s) using forward-mode autodiff.

  Compare to `tf.GradientTape` which computes vector-Jacobian products ("VJP"s)
  using reverse-mode autodiff (backprop). Reverse mode is more attractive when
  computing gradients of a scalar-valued function with respect to many inputs
  (e.g. a neural network with many parameters and a scalar loss). Forward mode
  works best on functions with many outputs and few inputs. Since it does not
  hold on to intermediate activations, it is much more memory efficient than
  backprop where it is applicable.

  Consider a simple linear regression:

  >>> x = tf.constant([[2.0, 3.0], [1.0, 4.0]])
  >>> dense = tf.keras.layers.Dense(1)
  >>> dense.build([None, 2])
  >>> with tf.autodiff.ForwardAccumulator(
  ...    primals=dense.kernel,
  ...    tangents=tf.constant([[1.], [0.]])) as acc:
  ...   loss = tf.reduce_sum((dense(x) - tf.constant([1., -1.])) ** 2.)
  >>> acc.jvp(loss)
  <tf.Tensor: shape=(), dtype=float32, numpy=...>

  The example has two variables containing parameters, `dense.kernel` (2
  parameters) and `dense.bias` (1 parameter). Considering the training data `x`
  as a constant, this means the Jacobian matrix for the function mapping from
  parameters to loss has one row and three columns.

  With forwardprop, we specify a length-three vector in advance which multiplies
  the Jacobian. The `primals` constructor argument is the parameter (a
  `tf.Tensor` or `tf.Variable`) we're specifying a vector for, and the
  `tangents` argument is the "vector" in Jacobian-vector product. If our goal is
  to compute the entire Jacobian matrix, forwardprop computes one column at a
  time while backprop computes one row at a time. Since the Jacobian in the
  linear regression example has only one row, backprop requires fewer
  invocations:

  >>> x = tf.constant([[2.0, 3.0], [1.0, 4.0]])
  >>> dense = tf.keras.layers.Dense(1)
  >>> dense.build([None, 2])
  >>> loss_fn = lambda: tf.reduce_sum((dense(x) - tf.constant([1., -1.])) ** 2.)
  >>> kernel_fprop = []
  >>> with tf.autodiff.ForwardAccumulator(
  ...     dense.kernel, tf.constant([[1.], [0.]])) as acc:
  ...   kernel_fprop.append(acc.jvp(loss_fn()))
  >>> with tf.autodiff.ForwardAccumulator(
  ...     dense.kernel, tf.constant([[0.], [1.]])) as acc:
  ...   kernel_fprop.append(acc.jvp(loss_fn()))
  >>> with tf.autodiff.ForwardAccumulator(dense.bias, tf.constant([1.])) as acc:
  ...   bias_fprop = acc.jvp(loss_fn())
  >>> with tf.GradientTape() as tape:
  ...   loss = loss_fn()
  >>> kernel_grad, bias_grad = tape.gradient(loss, (dense.kernel, dense.bias))
  >>> np.testing.assert_allclose(
  ...     kernel_grad, tf.stack(kernel_fprop)[:, tf.newaxis])
  >>> np.testing.assert_allclose(bias_grad, bias_fprop[tf.newaxis])

  Implicit in the `tape.gradient` call is a length-one vector which
  left-multiplies the Jacobian, a vector-Jacobian product.

  `ForwardAccumulator` maintains JVPs corresponding primal tensors it is
  watching, derived from the original `primals` specified in the constructor. As
  soon as a primal tensor is deleted, `ForwardAccumulator` deletes the
  corresponding JVP.

  `acc.jvp(x)` retrieves `acc`'s JVP corresponding to the primal tensor `x`. It
  does not perform any computation. `acc.jvp` calls can be repeated as long as
  `acc` is accessible, whether the context manager is active or not. New JVPs
  are only computed while the context manager is active.

  Note that `ForwardAccumulator`s are always applied in the order their context
  managers were entered, so inner accumulators will not see JVP computation from
  outer accumulators. Take higher-order JVPs from outer accumulators:

  >>> primal = tf.constant(1.1)
  >>> with tf.autodiff.ForwardAccumulator(primal, tf.constant(1.)) as outer:
  ...   with tf.autodiff.ForwardAccumulator(primal, tf.constant(1.)) as inner:
  ...     primal_out = primal ** tf.constant(3.5)
  >>> inner_jvp = inner.jvp(primal_out)
  >>> inner_jvp  # 3.5 * 1.1 ** 2.5
  <tf.Tensor: shape=(), dtype=float32, numpy=4.4417057>
  >>> outer.jvp(inner_jvp)  # 3.5 * 2.5 * 1.1 ** 1.5
  <tf.Tensor: shape=(), dtype=float32, numpy=10.094786>

  Reversing the collection in the last line to instead retrieve
  `inner.jvp(outer.jvp(primal_out))` will not work.

  Strict nesting also applies to combinations of `ForwardAccumulator` and
  `tf.GradientTape`. More deeply nested `GradientTape` objects will ignore the
  products of outer `ForwardAccumulator` objects. This allows (for example)
  memory-efficient forward-over-backward computation of Hessian-vector products,
  where the inner `GradientTape` would otherwise hold on to all intermediate
  JVPs:

  >>> v = tf.Variable([1., 2.])
  >>> with tf.autodiff.ForwardAccumulator(
  ...     v,
  ...     # The "vector" in Hessian-vector product.
  ...     tf.constant([1., 0.])) as acc:
  ...   with tf.GradientTape() as tape:
  ...     y = tf.reduce_sum(v ** 3.)
  ...   backward = tape.gradient(y, v)
  >>> backward  # gradient from backprop
  <tf.Tensor: shape=(2,), dtype=float32, numpy=array([ 3., 12.], dtype=float32)>
  >>> acc.jvp(backward)  # forward-over-backward Hessian-vector product
  <tf.Tensor: shape=(2,), dtype=float32, numpy=array([6., 0.], dtype=float32)>
  """

  def __init__(self, primals, tangents):
    """Specify tensors to watch and their Jacobian-vector products.

    Mathematically, `tangents` is a vector right-multiplying the Jacobian matrix
    (a Jacobian-vector product) for the function computed while this accumulator
    is active. Since JVPs are computed in forward mode as the computation
    happens, this vector must be supplied in advance.

    Listing a single tensor multiple times in `primals` raises an
    exception. Excluding a tensor from `primals` is equivalent to watching it
    with a tangent tensor of zeros.

    Args:
      primals: A tensor or nested structure of tensors to watch.
      tangents: A tensor or nested structure of tensors, with the same nesting
        structure as `primals`, with each element being a vector with the same
        size as the corresponding primal element.

    Raises:
      ValueError: If the same tensor or variable is specified multiple times in
        `primals`.
    """
    self._accumulator = pywrap_tfe.TFE_Py_ForwardAccumulatorNew(False)
    self._recording = False
    primal_ids = set()
    for primal in nest.flatten(primals):
      if id(primal) in primal_ids:
        raise ValueError(
            "Tensor {} was specified as a primal multiple times. This may "
            "indicate an error. If it was intended, please sum the "
            "corresponding tangents.")
      primal_ids.add(id(primal))
    self._watch(primals, tangents)

  def __enter__(self):
    self._push_accumulator()
    return self

  def __exit__(self, typ, value, traceback):
    if self._recording:
      self._pop_accumulator()

  def _push_accumulator(self):
    if self._recording:
      raise ValueError("Accumulator is already recording.")
    pywrap_tfe.TFE_Py_ForwardAccumulatorSetAdd(self._accumulator)
    self._recording = True

  def _pop_accumulator(self):
    if not self._recording:
      raise ValueError("Accumulator is not recording.")
    pywrap_tfe.TFE_Py_ForwardAccumulatorSetRemove(self._accumulator)
    self._recording = False

  def _watch(self, primals, tangents):
    """Ensures that `primals` are being traced by this accumulator.

    Mathematically, `tangents` is a vector right-multiplying the Jacobian matrix
    (a Jacobian-vector product) for the function computed while this accumulator
    is active. Since JVPs are computed in forward mode as the computation
    happens, this vector must be supplied in advance.

    Watching a single tensor multiple times sums each of its `tangents`. Any
    un-watched tensor has zeros for its tangent vector.

    Args:
      primals: A Tensor or list of Tensors.
      tangents: A Tensor or list of Tensors matching `primals`.
    """

    def _watch(primal, tangent):
      if not primal.dtype.is_floating:
        logging.log_first_n(
            logging.WARN, "The dtype of the watched primal must be "
            "floating (e.g. tf.float32), got %r", 5, primal.dtype)
      tangent = ops.convert_to_tensor(tangent, dtype=primal.dtype)
      if hasattr(primal, "handle"):
        # Run convert_to_tensor to get the captured handle from whichever
        # function we're running if necessary.
        primal = ops.convert_to_tensor(primal.handle)
      pywrap_tfe.TFE_Py_ForwardAccumulatorWatch(self._accumulator, primal,
                                                tangent)

    nest.map_structure(_watch, primals, tangents, expand_composites=True)

  def jvp(self, primals, unconnected_gradients=UnconnectedGradients.NONE):
    """Fetches the Jacobian-vector product computed for `primals`.

    Note that this method performs no computation, and simply looks up a JVP
    that was already computed (unlike backprop using a `tf.GradientTape`, where
    the computation happens on the call to `tape.gradient`).

    Args:
      primals: A watched Tensor or structure of Tensors to fetch the JVPs for.
      unconnected_gradients: A value which can either hold 'none' or 'zero' and
        alters the value which will be returned if no JVP was computed for
        `primals`. The possible values and effects are detailed in
        'tf.UnconnectedGradients' and it defaults to 'none'.

    Returns:
      Tensors with the same shapes and dtypes as `primals`, or None if no JVP
      is available.
    """
    unconnected_gradients = UnconnectedGradients(unconnected_gradients)
    if self._accumulator is None:
      raise ValueError("Called jvp() without first tracing anything.")

    def _fetch_jvp(tensor):
      if hasattr(tensor, "handle"):
        unwrapped_tensor = ops.convert_to_tensor(tensor.handle)
      else:
        if isinstance(tensor, np_arrays.ndarray):
          unwrapped_tensor = tensor.data
        else:
          unwrapped_tensor = tensor
      result = pywrap_tfe.TFE_Py_ForwardAccumulatorJVP(self._accumulator,
                                                       unwrapped_tensor)
      if result is None and unconnected_gradients == UnconnectedGradients.ZERO:
        result = array_ops.zeros_like(tensor)
      if result is not None and isinstance(tensor, np_arrays.ndarray):
        return np_arrays.tensor_to_ndarray(result)
      return result
<<<<<<< HEAD

    return nest.map_structure(_fetch_jvp, primals)
=======
    return nest.map_structure(_fetch_jvp, primals)

  @classmethod
  def _batch_accumulator(cls, primals, tangents):
    """Factory constructor to test accumulator on batches of tangents.

    Args:
      primals: A tensor or nested structure of tensors to watch.
      tangents: A tensor or nested structure of tensors, with the same nesting
        structure as `primals`, with each element being a vector with compatible
        shape `[None] + primal.shape` of the corresponding primal element.

    Returns:
      A batch accumulator object.
    """
    acc = super(ForwardAccumulator, cls).__new__(cls, primals, tangents)
    acc._recording = False
    acc._accumulator = pywrap_tfe.TFE_Py_ForwardAccumulatorNew(True)
    primal_ids = set()
    for primal, tangent in zip(nest.flatten(primals), nest.flatten(tangents)):
      tangent.shape.assert_is_compatible_with(
          tensor_shape.TensorShape([None]) + primal.shape)
      if id(primal) in primal_ids:
        raise ValueError(
            "Tensor {} was specified as a primal multiple times. This may "
            "indicate an error. If it was intended, please sum the "
            "corresponding tangents.")
      primal_ids.add(id(primal))
    acc._watch(primals, tangents)
    return acc
>>>>>>> 5e29a8a1
<|MERGE_RESOLUTION|>--- conflicted
+++ resolved
@@ -450,10 +450,7 @@
       if result is not None and isinstance(tensor, np_arrays.ndarray):
         return np_arrays.tensor_to_ndarray(result)
       return result
-<<<<<<< HEAD
-
-    return nest.map_structure(_fetch_jvp, primals)
-=======
+
     return nest.map_structure(_fetch_jvp, primals)
 
   @classmethod
@@ -483,5 +480,4 @@
             "corresponding tangents.")
       primal_ids.add(id(primal))
     acc._watch(primals, tangents)
-    return acc
->>>>>>> 5e29a8a1
+    return acc