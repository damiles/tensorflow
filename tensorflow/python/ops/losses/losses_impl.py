--- conflicted
+++ resolved
@@ -731,10 +731,6 @@
     losses = nn.softmax_cross_entropy_with_logits_v2(
         labels=onehot_labels, logits=logits, name="xentropy")
 
-<<<<<<< HEAD
-
-=======
->>>>>>> 943a21fc
     return compute_weighted_loss(
         losses, weights, scope, loss_collection, reduction=reduction)
 
