--- conflicted
+++ resolved
@@ -469,13 +469,9 @@
   STABLEHLO_TRANSPOSE = 202, // WARNING: No runtime support
   DILATE = 203,
   STABLEHLO_RNG_BIT_GENERATOR = 204,
-<<<<<<< HEAD
-  REDUCE_WINDOW = 205,
+  REDUCE_WINDOW = 205 (deprecated),
   AVERAGE_POOL_3D = 206,
   MAX_POOL_3D = 207,
-=======
-  REDUCE_WINDOW = 205 (deprecated),
->>>>>>> cd8bd496
 }
 // LINT.ThenChange(nnapi_linter/linter.proto)
 
@@ -632,12 +628,8 @@
   StablehloTransposeOptions,
   DilateOptions,
   StablehloRngBitGeneratorOptions,
-<<<<<<< HEAD
-  ReduceWindowOptions,
+  ReduceWindowOptions (deprecated),
   Pool3DOptions,
-=======
-  ReduceWindowOptions (deprecated),
->>>>>>> cd8bd496
 }
 
 table StablehloGatherOptions{
