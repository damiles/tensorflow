// Copyright 2016 The TensorFlow Authors. All Rights Reserved.
//
// Licensed under the Apache License, Version 2.0 (the "License");
// you may not use this file except in compliance with the License.
// You may obtain a copy of the License at
//
//     http://www.apache.org/licenses/LICENSE-2.0
//
// Unless required by applicable law or agreed to in writing, software
// distributed under the License is distributed on an "AS IS" BASIS,
// WITHOUT WARRANTIES OR CONDITIONS OF ANY KIND, either express or implied.
// See the License for the specific language governing permissions and
// limitations under the License.
// =============================================================================

#include <stdlib.h>

#include <cstdio>
#include <set>

#include "tensorflow/contrib/ffmpeg/ffmpeg_lib.h"
#include "tensorflow/core/framework/op.h"
#include "tensorflow/core/framework/op_kernel.h"
#include "tensorflow/core/framework/shape_inference.h"
#include "tensorflow/core/lib/io/path.h"
#include "tensorflow/core/lib/strings/str_util.h"
#include "tensorflow/core/lib/strings/strcat.h"
#include "tensorflow/core/platform/env.h"
#include "tensorflow/core/platform/logging.h"

namespace tensorflow {
namespace ffmpeg {
namespace {

// The complete set of audio file formats that are supported by the op. These
// strings are defined by FFmpeg and documented here:
// https://www.ffmpeg.org/ffmpeg-formats.html
const char* kValidFileFormats[] = {"mp3", "mp4", "ogg", "wav"};

/*
 * Decoding implementation, shared across V1 and V2 ops. Creates a new
 * output in the context.
 */
void Decode(OpKernelContext* context,
            const tensorflow::StringPiece& file_contents,
            const string& file_format, const int32 samples_per_second,
            const int32 channel_count, const string& stream) {
  // Write the input data to a temp file.
  const string temp_filename = io::GetTempFilename(file_format);
  OP_REQUIRES_OK(context, WriteFile(temp_filename, file_contents));
  FileDeleter deleter(temp_filename);

  // Run FFmpeg on the data and verify results.
  std::vector<float> output_samples;
  Status result =
      ffmpeg::ReadAudioFile(temp_filename, file_format, samples_per_second,
                            channel_count, stream, &output_samples);
  if (result.code() == error::Code::NOT_FOUND) {
    OP_REQUIRES(
        context, result.ok(),
        errors::Unavailable("FFmpeg must be installed to run this op. FFmpeg "
                            "can be found at http://www.ffmpeg.org."));
  } else if (result.code() == error::UNKNOWN) {
    LOG(ERROR) << "Ffmpeg failed with error '" << result.error_message()
               << "'. Returning empty tensor.";
    Tensor* output = nullptr;
    OP_REQUIRES_OK(context,
                   context->allocate_output(0, TensorShape({0, 0}), &output));
    return;
  } else {
    OP_REQUIRES_OK(context, result);
  }
  OP_REQUIRES(context, !output_samples.empty(),
              errors::Unknown("No output created by FFmpeg."));
  OP_REQUIRES(
      context, output_samples.size() % channel_count == 0,
      errors::Unknown("FFmpeg created non-integer number of audio frames."));

  // Copy the output data to the output Tensor.
  Tensor* output = nullptr;
  const int64 frame_count = output_samples.size() / channel_count;
  OP_REQUIRES_OK(context,
                 context->allocate_output(
                     0, TensorShape({frame_count, channel_count}), &output));
  auto matrix = output->tensor<float, 2>();
  for (int32 frame = 0; frame < frame_count; ++frame) {
    for (int32 channel = 0; channel < channel_count; ++channel) {
      matrix(frame, channel) = output_samples[frame * channel_count + channel];
    }
  }
}

}  // namespace

/*
 * Supersedes `DecodeAudioOp`. Allows all parameters to be inputs
 * instead of attributes, so that they can be given as tensors rather
 * than constants only.
 */
class DecodeAudioOpV2 : public OpKernel {
 public:
  explicit DecodeAudioOpV2(OpKernelConstruction* context) : OpKernel(context) {
    string stream;
    if (context->GetAttr("stream", &stream).ok()) {
      stream_ = stream;
    }
  }

  void Compute(OpKernelContext* context) override {
    OP_REQUIRES(
        context, context->num_inputs() == 4,
        errors::InvalidArgument("DecodeAudio requires exactly four inputs."));

    const Tensor& contents_tensor = context->input(0);
    const Tensor& file_format_tensor = context->input(1);
    const Tensor& samples_per_second_tensor = context->input(2);
    const Tensor& channel_count_tensor = context->input(3);

    OP_REQUIRES(context, TensorShapeUtils::IsScalar(contents_tensor.shape()),
                errors::InvalidArgument(
                    "contents must be a rank-0 tensor but got shape ",
                    contents_tensor.shape().DebugString()));
    OP_REQUIRES(context, TensorShapeUtils::IsScalar(file_format_tensor.shape()),
                errors::InvalidArgument(
                    "file_format must be a rank-0 tensor but got shape ",
                    file_format_tensor.shape().DebugString()));
    OP_REQUIRES(context,
                TensorShapeUtils::IsScalar(samples_per_second_tensor.shape()),
                errors::InvalidArgument(
                    "samples_per_second must be a rank-0 tensor but got shape ",
                    samples_per_second_tensor.shape().DebugString()));
    OP_REQUIRES(context,
                TensorShapeUtils::IsScalar(channel_count_tensor.shape()),
                errors::InvalidArgument(
                    "channel_count must be a rank-0 tensor but got shape ",
                    channel_count_tensor.shape().DebugString()));

    const tensorflow::StringPiece contents = contents_tensor.scalar<string>()();
    const string file_format =
        str_util::Lowercase(file_format_tensor.scalar<string>()());
    const int32 samples_per_second =
        samples_per_second_tensor.scalar<int32>()();
    const int32 channel_count = channel_count_tensor.scalar<int32>()();

    const std::set<string> valid_file_formats(
        kValidFileFormats, kValidFileFormats + TF_ARRAYSIZE(kValidFileFormats));
    OP_REQUIRES(
        context, valid_file_formats.count(file_format) == 1,
        errors::InvalidArgument("file_format must be one of {",
                                str_util::Join(valid_file_formats, ", "),
                                "}, but was: \"", file_format, "\""));
    OP_REQUIRES(context, samples_per_second > 0,
                errors::InvalidArgument(
                    "samples_per_second must be positive, but got: ",
                    samples_per_second));
    OP_REQUIRES(
        context, channel_count > 0,
        errors::InvalidArgument("channel_count must be positive, but got: ",
                                channel_count));

<<<<<<< HEAD
    Decode(context, contents, file_format, samples_per_second, channel_count, stream_);
  }
private:
=======
    Decode(context, contents, file_format, samples_per_second, channel_count,
           stream_);
  }

 private:
>>>>>>> ad07a86d
  string stream_;
};

REGISTER_KERNEL_BUILDER(Name("DecodeAudioV2").Device(DEVICE_CPU),
                        DecodeAudioOpV2);

REGISTER_OP("DecodeAudioV2")
    .Input("contents: string")
    .Input("file_format: string")
    .Input("samples_per_second: int32")
    .Input("channel_count: int32")
    .Output("sampled_audio: float")
    .Attr("stream: string = ''")
    .SetShapeFn([](shape_inference::InferenceContext* c) {
      const Tensor* channels_tensor = c->input_tensor(3);
      if (channels_tensor == nullptr) {
        c->set_output(0, c->Matrix(c->UnknownDim(), c->UnknownDim()));
        return Status::OK();
      }
      const int32 channels = channels_tensor->scalar<int32>()();
      if (channels <= 0) {
        return errors::InvalidArgument(
            "channel_count must be positive, but got: ", channels);
      }
      c->set_output(0, c->Matrix(c->UnknownDim(), channels));
      return Status::OK();
    })
    .Doc(R"doc(
Processes the contents of an audio file into a tensor using FFmpeg to decode
the file.

One row of the tensor is created for each channel in the audio file. Each
channel contains audio samples starting at the beginning of the audio and
having `1/samples_per_second` time between them. If the `channel_count` is
different from the contents of the file, channels will be merged or created.

contents: The binary audio file contents, as a string or rank-0 string
    tensor.
file_format: A string or rank-0 string tensor describing the audio file
    format. This must be one of: "mp3", "mp4", "ogg", "wav".
samples_per_second: The number of samples per second that the audio
    should have, as an `int` or rank-0 `int32` tensor. This value must
    be positive.
channel_count: The number of channels of audio to read, as an int rank-0
    int32 tensor. Must be a positive integer.
sampled_audio: A rank-2 tensor containing all tracks of the audio.
    Dimension 0 is time and dimension 1 is the channel. If ffmpeg fails
    to decode the audio then an empty tensor will be returned.
)doc");

/*
 * Deprecated in favor of DecodeAudioOpV2.
 */
class DecodeAudioOp : public OpKernel {
 public:
  explicit DecodeAudioOp(OpKernelConstruction* context) : OpKernel(context) {
    OP_REQUIRES_OK(context, context->GetAttr("file_format", &file_format_));
    file_format_ = str_util::Lowercase(file_format_);
    const std::set<string> valid_file_formats(
        kValidFileFormats, kValidFileFormats + TF_ARRAYSIZE(kValidFileFormats));
    OP_REQUIRES(
        context, valid_file_formats.count(file_format_) == 1,
        errors::InvalidArgument("file_format must be one of {",
                                str_util::Join(valid_file_formats, ", "),
                                "}, but was: \"", file_format_, "\""));

    OP_REQUIRES_OK(context, context->GetAttr("channel_count", &channel_count_));
    OP_REQUIRES(context, channel_count_ > 0,
                errors::InvalidArgument("channel_count must be > 0."));
  }

  void Compute(OpKernelContext* context) override {
    // Get and verify the input data.
    OP_REQUIRES(
        context, context->num_inputs() == 1,
        errors::InvalidArgument("DecodeAudio requires exactly one input."));
    const Tensor& contents = context->input(0);
    OP_REQUIRES(
        context, TensorShapeUtils::IsScalar(contents.shape()),
        errors::InvalidArgument("contents must be scalar but got shape ",
                                contents.shape().DebugString()));

    const tensorflow::StringPiece file_contents = contents.scalar<string>()();
    Decode(context, file_contents, file_format_, samples_per_second_,
           channel_count_, "");
  }

 private:
  string file_format_;
  int32 samples_per_second_;
  int32 channel_count_;
};

REGISTER_KERNEL_BUILDER(Name("DecodeAudio").Device(DEVICE_CPU), DecodeAudioOp);

REGISTER_OP("DecodeAudio")
    .Input("contents: string")
    .Output("sampled_audio: float")
    .Attr("file_format: string")
    .Attr("samples_per_second: int")
    .Attr("channel_count: int")
    .SetShapeFn([](shape_inference::InferenceContext* c) {
      int64 channels;
      if (c->GetAttr("channel_count", &channels).ok()) {
        c->set_output(0, c->Matrix(c->UnknownDim(), channels));
      } else {
        c->set_output(0, c->Matrix(c->UnknownDim(), c->UnknownDim()));
      }
      return Status::OK();
    })
    .Doc(R"doc(
Processes the contents of an audio file into a tensor using FFmpeg to decode
the file.

One row of the tensor is created for each channel in the audio file. Each
channel contains audio samples starting at the beginning of the audio and
having `1/samples_per_second` time between them. If the `channel_count` is
different from the contents of the file, channels will be merged or created.

contents: The binary audio file contents.
sampled_audio: A rank 2 tensor containing all tracks of the audio. Dimension 0
    is time and dimension 1 is the channel. If ffmpeg fails to decode the audio
    then an empty tensor will be returned.
file_format: A string describing the audio file format. This can be "mp3", "mp4", "ogg", or "wav".
samples_per_second: The number of samples per second that the audio should have.
channel_count: The number of channels of audio to read.
)doc");

}  // namespace ffmpeg
}  // namespace tensorflow<|MERGE_RESOLUTION|>--- conflicted
+++ resolved
@@ -158,17 +158,11 @@
         errors::InvalidArgument("channel_count must be positive, but got: ",
                                 channel_count));
 
-<<<<<<< HEAD
-    Decode(context, contents, file_format, samples_per_second, channel_count, stream_);
-  }
-private:
-=======
     Decode(context, contents, file_format, samples_per_second, channel_count,
            stream_);
   }
 
  private:
->>>>>>> ad07a86d
   string stream_;
 };
 
