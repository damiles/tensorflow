# -*- Python -*-

# Return the options to use for a C++ library or binary build.
# Uses the ":optmode" config_setting to pick the options.
load(
    "//tensorflow/core:platform/default/build_config_root.bzl",
    "if_dynamic_kernels",
    "if_static",
    "tf_additional_grpc_deps_py",
    "tf_additional_xla_deps_py",
    "tf_gpu_tests_tags",
    "tf_cuda_tests_tags",
    "tf_exec_compatible_with",
    "tf_sycl_tests_tags",
)
load(
    "@local_config_tensorrt//:build_defs.bzl",
    "if_tensorrt",
)
load(
    "@local_config_cuda//cuda:build_defs.bzl",
    "cuda_default_copts",
    "if_cuda",
    "if_cuda_is_configured",
)
load(
    "@local_config_rocm//rocm:build_defs.bzl",
    "if_rocm",
    "if_rocm_is_configured",
    "rocm_copts",
    "rocm_default_copts",
)
load(
    "//third_party/mkl:build_defs.bzl",
    "if_enable_mkl",
    "if_mkl",
    "if_mkl_lnx_x64",
    "if_mkl_ml",
    "mkl_deps",
)
load(
    "//third_party/mkl_dnn:build_defs.bzl",
    "if_mkl_open_source_only",
)
load(
    "//third_party/ngraph:build_defs.bzl",
    "if_ngraph",
)

def register_extension_info(**kwargs):
    pass

def if_v2(a):
    return select({
        clean_dep("//tensorflow:api_version_2"): a,
        "//conditions:default": [],
    })

def if_not_v2(a):
    return select({
        clean_dep("//tensorflow:api_version_2"): [],
        "//conditions:default": a,
    })

# if_cuda_is_configured def placeholder

def if_cuda_is_configured_compat(x):
    return if_cuda_is_configured(x)

# Given a source file, generate a test name.
# i.e. "common_runtime/direct_session_test.cc" becomes
#      "common_runtime_direct_session_test"
def src_to_test_name(src):
    return src.replace("/", "_").split(".")[0]

def full_path(relative_paths):
    return [native.package_name() + "/" + relative for relative in relative_paths]

def _add_tfcore_prefix(src):
    if src.startswith("//"):
        return src
    return "//tensorflow/core:" + src

# List of proto files for android builds
def tf_android_core_proto_sources(core_proto_sources_relative):
    return [
        _add_tfcore_prefix(p)
        for p in core_proto_sources_relative
    ]

# Returns the list of pb.h and proto.h headers that are generated for
# tf_android_core_proto_sources().
def tf_android_core_proto_headers(core_proto_sources_relative):
    return ([
        _add_tfcore_prefix(p).replace(":", "/").replace(".proto", ".pb.h")
        for p in core_proto_sources_relative
    ] + [
        _add_tfcore_prefix(p).replace(":", "/").replace(".proto", ".proto.h")
        for p in core_proto_sources_relative
    ])

# Wrapper for portable protos which currently just creates an empty rule.
def tf_portable_proto_library(name, proto_deps, **kwargs):
    _ignore = [kwargs]
    native.cc_library(name = name, deps = proto_deps)

# Sanitize a dependency so that it works correctly from code that includes
# TensorFlow as a submodule.
def clean_dep(dep):
    return str(Label(dep))

def if_android_x86(a):
    return select({
        clean_dep("//tensorflow:android_x86"): a,
        clean_dep("//tensorflow:android_x86_64"): a,
        "//conditions:default": [],
    })

def if_android_arm(a):
    return select({
        clean_dep("//tensorflow:android_arm"): a,
        "//conditions:default": [],
    })

def if_android_arm64(a):
    return select({
        clean_dep("//tensorflow:android_arm64"): a,
        "//conditions:default": [],
    })

def if_android_mips(a):
    return select({
        clean_dep("//tensorflow:android_mips"): a,
        "//conditions:default": [],
    })

def if_not_android(a):
    return select({
        clean_dep("//tensorflow:android"): [],
        "//conditions:default": a,
    })

def if_not_android_mips_and_mips64(a):
    return select({
        clean_dep("//tensorflow:android_mips"): [],
        clean_dep("//tensorflow:android_mips64"): [],
        "//conditions:default": a,
    })

def if_android(a):
    return select({
        clean_dep("//tensorflow:android"): a,
        "//conditions:default": [],
    })

def if_emscripten(a):
    return select({
        clean_dep("//tensorflow:emscripten"): a,
        "//conditions:default": [],
    })

def if_ios(a):
    return select({
        clean_dep("//tensorflow:ios"): a,
        "//conditions:default": [],
    })

def if_ios_x86_64(a):
    return select({
        clean_dep("//tensorflow:ios_x86_64"): a,
        "//conditions:default": [],
    })

def if_mobile(a):
    return select({
        clean_dep("//tensorflow:android"): a,
        clean_dep("//tensorflow:ios"): a,
        "//conditions:default": [],
    })

def if_not_mobile(a):
    return select({
        clean_dep("//tensorflow:android"): [],
        clean_dep("//tensorflow:ios"): [],
        "//conditions:default": a,
    })

# Config setting selector used when building for products
# which requires restricted licenses to be avoided.
def if_not_lgpl_restricted(a):
    _ = (a,)
    return select({
        "//conditions:default": [],
    })

def if_not_windows(a):
    return select({
        clean_dep("//tensorflow:windows"): [],
        "//conditions:default": a,
    })

def if_windows(a, otherwise = []):
    return select({
        clean_dep("//tensorflow:windows"): a,
        "//conditions:default": otherwise,
    })

def if_not_windows_cuda(a):
    return select({
        clean_dep("//tensorflow:with_cuda_support_windows_override"): [],
        "//conditions:default": a,
    })

def if_linux_x86_64(a):
    return select({
        clean_dep("//tensorflow:linux_x86_64"): a,
        "//conditions:default": [],
    })

def if_darwin(a):
    return select({
        clean_dep("//tensorflow:darwin"): a,
        "//conditions:default": [],
    })

def if_override_eigen_strong_inline(a):
    return select({
        clean_dep("//tensorflow:override_eigen_strong_inline"): a,
        "//conditions:default": [],
    })

def if_nccl(a):
    return select({
        "//tensorflow:no_nccl_support": [],
        "//tensorflow:windows": [],
        "//conditions:default": a,
    })

def get_win_copts(is_external = False):
    WINDOWS_COPTS = [
        "/DPLATFORM_WINDOWS",
        "/DEIGEN_HAS_C99_MATH",
        "/DTENSORFLOW_USE_EIGEN_THREADPOOL",
        "/DEIGEN_AVOID_STL_ARRAY",
        "/Iexternal/gemmlowp",
        "/wd4018",  # -Wno-sign-compare
        # Bazel's CROSSTOOL currently pass /EHsc to enable exception by
        # default. We can't pass /EHs-c- to disable exception, otherwise
        # we will get a waterfall of flag conflict warnings. Wait for
        # Bazel to fix this.
        # "/D_HAS_EXCEPTIONS=0",
        # "/EHs-c-",
        "/wd4577",
        "/DNOGDI",
    ]
    if is_external:
        return WINDOWS_COPTS + ["/UTF_COMPILE_LIBRARY"]
    else:
        return WINDOWS_COPTS + ["/DTF_COMPILE_LIBRARY"]

# LINT.IfChange
def tf_copts(android_optimization_level_override = "-O2", is_external = False):
    # For compatibility reasons, android_optimization_level_override
    # is currently only being set for Android.
    # To clear this value, and allow the CROSSTOOL default
    # to be used, pass android_optimization_level_override=None
    android_copts = [
        "-std=c++11",
        "-DTF_LEAN_BINARY",
        "-Wno-narrowing",
        "-fomit-frame-pointer",
    ]
    if android_optimization_level_override:
        android_copts.append(android_optimization_level_override)
    return (
        if_not_windows([
            "-DEIGEN_AVOID_STL_ARRAY",
            "-Iexternal/gemmlowp",
            "-Wno-sign-compare",
            "-fno-exceptions",
            "-ftemplate-depth=900",
        ]) +
        if_cuda(["-DGOOGLE_CUDA=1"]) +
        if_tensorrt(["-DGOOGLE_TENSORRT=1"]) +
        if_mkl(["-DINTEL_MKL=1", "-DEIGEN_USE_VML"]) +
        if_mkl_open_source_only(["-DINTEL_MKL_DNN_ONLY"]) +
        if_enable_mkl(["-DENABLE_MKL"]) +
        if_ngraph(["-DINTEL_NGRAPH=1"]) +
        if_mkl_lnx_x64(["-fopenmp"]) +
        if_android_arm(["-mfpu=neon"]) +
        if_linux_x86_64(["-msse3"]) +
        if_ios_x86_64(["-msse4.1"]) +
        select({
            clean_dep("//tensorflow:framework_shared_object"): [],
            "//conditions:default": ["-DTENSORFLOW_MONOLITHIC_BUILD"],
        }) +
        select({
            clean_dep("//tensorflow:android"): android_copts,
            clean_dep("//tensorflow:darwin"): [],
            clean_dep("//tensorflow:windows"): get_win_copts(is_external),
            clean_dep("//tensorflow:ios"): ["-std=c++11"],
            clean_dep("//tensorflow:no_lgpl_deps"): ["-D__TENSORFLOW_NO_LGPL_DEPS__", "-pthread"],
            "//conditions:default": ["-pthread"],
        })
    )

def tfe_xla_copts():
    return select({
        "//tensorflow:with_xla_support": ["-DTENSORFLOW_EAGER_USE_XLA"],
        "//conditions:default": [],
    })

def tf_opts_nortti_if_android():
    return if_android([
        "-fno-rtti",
        "-DGOOGLE_PROTOBUF_NO_RTTI",
        "-DGOOGLE_PROTOBUF_NO_STATIC_INITIALIZER",
    ])

# LINT.ThenChange(//tensorflow/contrib/android/cmake/CMakeLists.txt)

def tf_opts_nortti_if_emscripten():
    return if_emscripten([
        "-fno-rtti",
        "-DGOOGLE_PROTOBUF_NO_RTTI",
        "-DGOOGLE_PROTOBUF_NO_STATIC_INITIALIZER",
    ])

def tf_features_nomodules_if_android():
    return if_android(["-use_header_modules"])

def tf_features_nomodules_if_emscripten():
    return if_emscripten(["-use_header_modules"])

# Given a list of "op_lib_names" (a list of files in the ops directory
# without their .cc extensions), generate a library for that file.
def tf_gen_op_libs(op_lib_names, deps = None, is_external = True):
    # Make library out of each op so it can also be used to generate wrappers
    # for various languages.
    if not deps:
        deps = []
    for n in op_lib_names:
        native.cc_library(
            name = n + "_op_lib",
            copts = tf_copts(is_external = is_external),
            srcs = ["ops/" + n + ".cc"],
            deps = deps + [clean_dep("//tensorflow/core:framework")],
            visibility = ["//visibility:public"],
            alwayslink = 1,
            linkstatic = 1,
        )

def _make_search_paths(prefix, levels_to_root):
    return ",".join(
        [
            "-rpath,%s/%s" % (prefix, "/".join([".."] * search_level))
            for search_level in range(levels_to_root + 1)
        ],
    )

def _rpath_linkopts(name):
    # Search parent directories up to the TensorFlow root directory for shared
    # object dependencies, even if this op shared object is deeply nested
    # (e.g. tensorflow/contrib/package:python/ops/_op_lib.so). tensorflow/ is then
    # the root and tensorflow/libtensorflow_framework.so should exist when
    # deployed. Other shared object dependencies (e.g. shared between contrib/
    # ops) are picked up as long as they are in either the same or a parent
    # directory in the tensorflow/ tree.
    levels_to_root = native.package_name().count("/") + name.count("/")
    return select({
        clean_dep("//tensorflow:darwin"): [
            "-Wl,%s" % (_make_search_paths("@loader_path", levels_to_root),),
        ],
        clean_dep("//tensorflow:windows"): [],
        "//conditions:default": [
            "-Wl,%s" % (_make_search_paths("$$ORIGIN", levels_to_root),),
        ],
    })

# Bazel-generated shared objects which must be linked into TensorFlow binaries
# to define symbols from //tensorflow/core:framework and //tensorflow/core:lib.
def tf_binary_additional_srcs():
    return if_static(
        extra_deps = [],
        otherwise = [
            clean_dep("//tensorflow:libtensorflow_framework.so"),
        ],
    )

# Helper functions to add kernel dependencies to tf binaries when using dynamic
# kernel linking.
def tf_binary_dynamic_kernel_dsos():
    return if_dynamic_kernels(
        extra_deps = [
            "//tensorflow/core/kernels:libtfkernel_all_kernels.so",
        ],
        otherwise = [],
    )

# Helper functions to add kernel dependencies to tf binaries when using static
# kernel linking.
def tf_binary_dynamic_kernel_deps(kernels):
    return if_dynamic_kernels(
        extra_deps = [],
        otherwise = kernels,
    )

def tf_cc_shared_object(
        name,
        srcs = [],
        deps = [],
        data = [],
        linkopts = [],
        framework_so = tf_binary_additional_srcs(),
        kernels = [],
        **kwargs):
    native.cc_binary(
        name = name,
        srcs = srcs + framework_so,
        deps = deps,
        linkshared = 1,
        data = data,
        linkopts = linkopts + _rpath_linkopts(name) + select({
            clean_dep("//tensorflow:darwin"): [
                "-Wl,-install_name,@rpath/" + name.split("/")[-1],
            ],
            clean_dep("//tensorflow:windows"): [],
            "//conditions:default": [
                "-Wl,-soname," + name.split("/")[-1],
            ],
        }),
        **kwargs
    )

register_extension_info(
    extension_name = "tf_cc_shared_object",
    label_regex_for_dep = "{extension_name}",
)

# Links in the framework shared object
# (//third_party/tensorflow:libtensorflow_framework.so) when not building
# statically. Also adds linker options (rpaths) so that the framework shared
# object can be found.
def tf_cc_binary(
        name,
        srcs = [],
        deps = [],
        data = [],
        linkopts = [],
        copts = tf_copts(),
        kernels = [],
        **kwargs):
    if kernels:
        added_data_deps = tf_binary_dynamic_kernel_dsos()
    else:
        added_data_deps = []

    native.cc_binary(
        name = name,
        copts = copts,
        srcs = srcs + tf_binary_additional_srcs(),
        deps = deps + tf_binary_dynamic_kernel_deps(kernels) + if_mkl_ml(
            [
                clean_dep("//third_party/mkl:intel_binary_blob"),
            ],
        ),
        data = depset(data + added_data_deps),
        linkopts = linkopts + _rpath_linkopts(name),
        **kwargs
    )

register_extension_info(
    extension_name = "tf_cc_binary",
    label_regex_for_dep = "{extension_name}.*",
)

# A simple wrap around native.cc_binary rule.
# When using this rule, you should realize it doesn't link to any tensorflow
# dependencies by default.
def tf_native_cc_binary(
        name,
        copts = tf_copts(),
        **kwargs):
    native.cc_binary(
        name = name,
        copts = copts,
        **kwargs
    )

register_extension_info(
    extension_name = "tf_native_cc_binary",
    label_regex_for_dep = "{extension_name}.*",
)

def tf_gen_op_wrapper_cc(
        name,
        out_ops_file,
        pkg = "",
        op_gen = clean_dep("//tensorflow/cc:cc_op_gen_main"),
        deps = None,
        include_internal_ops = 0,
        # ApiDefs will be loaded in the order specified in this list.
        api_def_srcs = []):
    # Construct an op generator binary for these ops.
    tool = out_ops_file + "_gen_cc"
    if deps == None:
        deps = [pkg + ":" + name + "_op_lib"]
    tf_cc_binary(
        name = tool,
        copts = tf_copts(),
        linkopts = if_not_windows(["-lm", "-Wl,-ldl"]),
        linkstatic = 1,  # Faster to link this one-time-use binary dynamically
        deps = [op_gen] + deps,
    )

    srcs = api_def_srcs[:]

    if not api_def_srcs:
        api_def_args_str = ","
    else:
        api_def_args = []
        for api_def_src in api_def_srcs:
            # Add directory of the first ApiDef source to args.
            # We are assuming all ApiDefs in a single api_def_src are in the
            # same directory.
            api_def_args.append(
                " $$(dirname $$(echo $(locations " + api_def_src +
                ") | cut -d\" \" -f1))",
            )
        api_def_args_str = ",".join(api_def_args)

    native.genrule(
        name = name + "_genrule",
        outs = [
            out_ops_file + ".h",
            out_ops_file + ".cc",
            out_ops_file + "_internal.h",
            out_ops_file + "_internal.cc",
        ],
        srcs = srcs,
        tools = [":" + tool] + tf_binary_additional_srcs(),
        cmd = ("$(location :" + tool + ") $(location :" + out_ops_file + ".h) " +
               "$(location :" + out_ops_file + ".cc) " +
               str(include_internal_ops) + " " + api_def_args_str),
    )

# Given a list of "op_lib_names" (a list of files in the ops directory
# without their .cc extensions), generate individual C++ .cc and .h
# files for each of the ops files mentioned, and then generate a
# single cc_library called "name" that combines all the
# generated C++ code.
#
# For example, for:
#  tf_gen_op_wrappers_cc("tf_ops_lib", [ "array_ops", "math_ops" ])
#
#
# This will ultimately generate ops/* files and a library like:
#
# cc_library(name = "tf_ops_lib",
#            srcs = [ "ops/array_ops.cc",
#                     "ops/math_ops.cc" ],
#            hdrs = [ "ops/array_ops.h",
#                     "ops/math_ops.h" ],
#            deps = [ ... ])
#
# Plus a private library for the "hidden" ops.
# cc_library(name = "tf_ops_lib_internal",
#            srcs = [ "ops/array_ops_internal.cc",
#                     "ops/math_ops_internal.cc" ],
#            hdrs = [ "ops/array_ops_internal.h",
#                     "ops/math_ops_internal.h" ],
#            deps = [ ... ])
# TODO(joshl): Cleaner approach for hidden ops.
def tf_gen_op_wrappers_cc(
        name,
        op_lib_names = [],
        other_srcs = [],
        other_hdrs = [],
        other_srcs_internal = [],
        other_hdrs_internal = [],
        pkg = "",
        deps = [
            clean_dep("//tensorflow/cc:ops"),
            clean_dep("//tensorflow/cc:scope"),
            clean_dep("//tensorflow/cc:const_op"),
        ],
        deps_internal = [],
        op_gen = clean_dep("//tensorflow/cc:cc_op_gen_main"),
        include_internal_ops = 0,
        visibility = None,
        # ApiDefs will be loaded in the order apecified in this list.
        api_def_srcs = []):
    subsrcs = other_srcs[:]
    subhdrs = other_hdrs[:]
    internalsrcs = other_srcs_internal[:]
    internalhdrs = other_hdrs_internal[:]
    for n in op_lib_names:
        tf_gen_op_wrapper_cc(
            n,
            "ops/" + n,
            api_def_srcs = api_def_srcs,
            include_internal_ops = include_internal_ops,
            op_gen = op_gen,
            pkg = pkg,
        )
        subsrcs += ["ops/" + n + ".cc"]
        subhdrs += ["ops/" + n + ".h"]
        internalsrcs += ["ops/" + n + "_internal.cc"]
        internalhdrs += ["ops/" + n + "_internal.h"]

    native.cc_library(
        name = name,
        srcs = subsrcs,
        hdrs = subhdrs,
        deps = deps + if_not_android([
            clean_dep("//tensorflow/core:core_cpu"),
            clean_dep("//tensorflow/core:framework"),
            clean_dep("//tensorflow/core:lib"),
            clean_dep("//tensorflow/core:ops"),
            clean_dep("//tensorflow/core:protos_all_cc"),
        ]) + if_android([
            clean_dep("//tensorflow/core:android_tensorflow_lib"),
        ]),
        copts = tf_copts(),
        alwayslink = 1,
        visibility = visibility,
    )
    native.cc_library(
        name = name + "_internal",
        srcs = internalsrcs,
        hdrs = internalhdrs,
        deps = deps + deps_internal + if_not_android([
            clean_dep("//tensorflow/core:core_cpu"),
            clean_dep("//tensorflow/core:framework"),
            clean_dep("//tensorflow/core:lib"),
            clean_dep("//tensorflow/core:ops"),
            clean_dep("//tensorflow/core:protos_all_cc"),
        ]) + if_android([
            clean_dep("//tensorflow/core:android_tensorflow_lib"),
        ]),
        copts = tf_copts(),
        alwayslink = 1,
        visibility = [clean_dep("//tensorflow:internal")],
    )

# Generates a Python library target wrapping the ops registered in "deps".
#
# Args:
#   name: used as the name of the generated target and as a name component of
#     the intermediate files.
#   out: name of the python file created by this rule. If None, then
#     "ops/gen_{name}.py" is used.
#   hidden: Optional list of ops names to make private in the Python module.
#     It is invalid to specify both "hidden" and "op_whitelist".
#   visibility: passed to py_library.
#   deps: list of dependencies for the intermediate tool used to generate the
#     python target. NOTE these `deps` are not applied to the final python
#     library target itself.
#   require_shape_functions: leave this as False.
#   hidden_file: optional file that contains a list of op names to make private
#     in the generated Python module. Each op name should be on a line by
#     itself. Lines that start with characters that are invalid op name
#     starting characters are treated as comments and ignored.
#   generated_target_name: name of the generated target (overrides the
#     "name" arg)
#   op_whitelist: if not empty, only op names in this list will be wrapped. It
#     is invalid to specify both "hidden" and "op_whitelist".
#   cc_linkopts: Optional linkopts to be added to tf_cc_binary that contains the
#     specified ops.

def tf_gen_op_wrapper_py(
        name,
        out = None,
        hidden = None,
        visibility = None,
        deps = [],
        require_shape_functions = False,
        hidden_file = None,
        generated_target_name = None,
        op_whitelist = [],
        cc_linkopts = [],
        api_def_srcs = []):
    if (hidden or hidden_file) and op_whitelist:
        fail("Cannot pass specify both hidden and op_whitelist.")

    # Construct a cc_binary containing the specified ops.
    tool_name = "gen_" + name + "_py_wrappers_cc"
    if not deps:
        deps = [str(Label("//tensorflow/core:" + name + "_op_lib"))]
    tf_cc_binary(
        name = tool_name,
        copts = tf_copts(),
        linkopts = if_not_windows(["-lm", "-Wl,-ldl"]) + cc_linkopts,
        linkstatic = 1,  # Faster to link this one-time-use binary dynamically
        visibility = [clean_dep("//tensorflow:internal")],
        deps = ([
            clean_dep("//tensorflow/core:framework"),
            clean_dep("//tensorflow/python:python_op_gen_main"),
        ] + deps),
    )

    # Invoke the previous cc_binary to generate a python file.
    if not out:
        out = "ops/gen_" + name + ".py"

    if hidden:
        op_list_arg = ",".join(hidden)
        op_list_is_whitelist = False
    elif op_whitelist:
        op_list_arg = ",".join(op_whitelist)
        op_list_is_whitelist = True
    else:
        op_list_arg = "''"
        op_list_is_whitelist = False

    # Prepare ApiDef directories to pass to the genrule.
    if not api_def_srcs:
        api_def_args_str = ","
    else:
        api_def_args = []
        for api_def_src in api_def_srcs:
            # Add directory of the first ApiDef source to args.
            # We are assuming all ApiDefs in a single api_def_src are in the
            # same directory.
            api_def_args.append(
                "$$(dirname $$(echo $(locations " + api_def_src +
                ") | cut -d\" \" -f1))",
            )
        api_def_args_str = ",".join(api_def_args)

    if hidden_file:
        # `hidden_file` is file containing a list of op names to be hidden in the
        # generated module.
        native.genrule(
            name = name + "_pygenrule",
            outs = [out],
            srcs = api_def_srcs + [hidden_file],
            tools = [tool_name] + tf_binary_additional_srcs(),
            cmd = ("$(location " + tool_name + ") " + api_def_args_str +
                   " @$(location " + hidden_file + ") " +
                   ("1" if require_shape_functions else "0") + " > $@"),
        )
    else:
        native.genrule(
            name = name + "_pygenrule",
            outs = [out],
            srcs = api_def_srcs,
            tools = [tool_name] + tf_binary_additional_srcs(),
            cmd = ("$(location " + tool_name + ") " + api_def_args_str + " " +
                   op_list_arg + " " +
                   ("1" if require_shape_functions else "0") + " " +
                   ("1" if op_list_is_whitelist else "0") + " > $@"),
        )

    # Make a py_library out of the generated python file.
    if not generated_target_name:
        generated_target_name = name
    native.py_library(
        name = generated_target_name,
        srcs = [out],
        srcs_version = "PY2AND3",
        visibility = visibility,
        deps = [
            clean_dep("//tensorflow/python:framework_for_generated_wrappers_v2"),
        ],
        # Instruct build_cleaner to try to avoid using this rule; typically ops
        # creators will provide their own tf_custom_op_py_library based target
        # that wraps this one.
        tags = ["avoid_dep"],
    )

# Define a bazel macro that creates cc_test for tensorflow.
#
# Links in the framework shared object
# (//third_party/tensorflow:libtensorflow_framework.so) when not building
# statically. Also adds linker options (rpaths) so that the framework shared
# object can be found.
#
# TODO(opensource): we need to enable this to work around the hidden symbol
# __cudaRegisterFatBinary error. Need more investigations.
def tf_cc_test(
        name,
        srcs,
        deps,
        data = [],
        linkstatic = 0,
        extra_copts = [],
        suffix = "",
        linkopts = [],
        nocopts = None,
        kernels = [],
        **kwargs):
    native.cc_test(
        name = "%s%s" % (name, suffix),
        srcs = srcs + tf_binary_additional_srcs(),
        copts = tf_copts() + extra_copts,
        linkopts = select({
            clean_dep("//tensorflow:android"): [
                "-pie",
            ],
            clean_dep("//tensorflow:windows"): [],
            clean_dep("//tensorflow:darwin"): [
                "-lm",
            ],
            "//conditions:default": [
                "-lpthread",
                "-lm",
            ],
        }) + linkopts + _rpath_linkopts(name),
        deps = deps + tf_binary_dynamic_kernel_deps(kernels) + if_mkl_ml(
            [
                clean_dep("//third_party/mkl:intel_binary_blob"),
            ],
        ),
        data = data + tf_binary_dynamic_kernel_dsos(),
        exec_compatible_with = tf_exec_compatible_with(kwargs),
        # Nested select() statements seem not to be supported when passed to
        # linkstatic, and we already have a cuda select() passed in to this
        # function.
        linkstatic = linkstatic or select({
            # cc_tests with ".so"s in srcs incorrectly link on Darwin unless
            # linkstatic=1 (https://github.com/bazelbuild/bazel/issues/3450).
            # TODO(allenl): Remove Mac static linking when Bazel 0.6 is out.
            clean_dep("//tensorflow:darwin"): 1,
            "//conditions:default": 0,
        }),
        nocopts = nocopts,
        **kwargs
    )

register_extension_info(
    extension_name = "tf_cc_test",
    label_regex_for_dep = "{extension_name}.*",
)

# Part of the testing workflow requires a distinguishable name for the build
# rules that involve a GPU, even if otherwise identical to the base rule.
def tf_cc_test_gpu(
        name,
        srcs,
        deps,
        linkstatic = 0,
        tags = [],
        data = [],
        size = "medium",
        suffix = "",
        args = None):
    tf_cc_test(
        name,
        srcs,
        deps,
        size = size,
        args = args,
        data = data,
        linkstatic = linkstatic,
        suffix = suffix,
        tags = tags,
    )

register_extension_info(
    extension_name = "tf_cc_test_gpu",
    label_regex_for_dep = "{extension_name}",
)

def tf_gpu_cc_test(
        name,
        srcs = [],
        deps = [],
        tags = [],
        data = [],
        size = "medium",
        extra_copts = [],
        linkstatic = 0,
        args = [],
        kernels = [],
        linkopts = []):
    tf_cc_test(
        name = name,
        size = size,
        srcs = srcs,
        args = args,
        data = data,
        extra_copts = extra_copts,
        kernels = kernels,
        linkopts = linkopts,
        linkstatic = linkstatic,
        tags = tags + ["manual"],
        deps = deps,
    )
    tf_cc_test(
        name = name,
        size = size,
        srcs = srcs,
        args = args,
        data = data,
        extra_copts = extra_copts,
        kernels = kernels,
        linkopts = linkopts,
        linkstatic = select({
            # TODO(allenl): Remove Mac static linking when Bazel 0.6 is out.
            clean_dep("//tensorflow:darwin"): 1,
            "@local_config_cuda//cuda:using_nvcc": 1,
            "@local_config_cuda//cuda:using_clang": 1,
            "//conditions:default": 0,
        }),
        suffix = "_gpu",
        tags = tags + tf_gpu_tests_tags(),
        deps = deps + if_cuda([
            clean_dep("//tensorflow/core:gpu_runtime"),
        ]),
    )

register_extension_info(
    extension_name = "tf_gpu_cc_test",
    label_regex_for_dep = "{extension_name}",
)

# terminology changes: saving tf_cuda_* definition for compatibility
def tf_cuda_cc_test(
        name,
        srcs = [],
        deps = [],
        tags = [],
        data = [],
        size = "medium",
        extra_copts = [],
        linkstatic = 0,
        args = [],
        kernels = [],
        linkopts = []):
    tf_gpu_cc_test(
        name,
        srcs = srcs,
        deps = deps,
        tags = tags,
        data = data,
        size = size,
        extra_copts = extra_copts,
        linkstatic = linkstatic,
        linkopts = linkopts,
        args = args,
        kernels = kernels,
    )

register_extension_info(
    extension_name = "tf_cuda_cc_test",
    label_regex_for_dep = "{extension_name}",
)

def tf_gpu_only_cc_test(
        name,
        srcs = [],
        deps = [],
        tags = [],
        data = [],
        size = "medium",
        linkstatic = 0,
        args = [],
        kernels = [],
        linkopts = []):
    tags = tags + tf_cuda_tests_tags()
    native.cc_test(
        name = "%s%s" % (name, "_gpu"),
        srcs = srcs + tf_binary_additional_srcs(),
        size = size,
        args = args,
        copts = _cuda_copts() + rocm_copts() + tf_copts(),
        features = if_cuda(["-use_header_modules"]),
        data = data + tf_binary_dynamic_kernel_dsos(),
        deps = deps + tf_binary_dynamic_kernel_deps(kernels) + if_cuda_is_configured([
            clean_dep("//tensorflow/core:cuda"),
            clean_dep("//tensorflow/core:gpu_lib"),
        ]) + if_rocm_is_configured([
            clean_dep("//tensorflow/core:gpu_lib"),
        ]),
        linkopts = if_not_windows(["-lpthread", "-lm"]) + linkopts + _rpath_linkopts(name),
        linkstatic = linkstatic or select({
            # cc_tests with ".so"s in srcs incorrectly link on Darwin
            # unless linkstatic=1.
            # TODO(allenl): Remove Mac static linking when Bazel 0.6 is out.
            clean_dep("//tensorflow:darwin"): 1,
            "//conditions:default": 0,
        }),
<<<<<<< HEAD
        tags = tags + tf_gpu_tests_tags(),
    )

register_extension_info(
    extension_name = "tf_gpu_only_cc_test",
    label_regex_for_dep = "{extension_name}_gpu",
)

# terminology changes: saving tf_cuda_* definition for compatibility
def tf_cuda_only_cc_test(
        name,
        srcs = [],
        deps = [],
        tags = [],
        data = [],
        size = "medium",
        linkstatic = 0,
        args = [],
        kernels = [],
        linkopts = []):
    tf_gpu_only_cc_test(
        name,
        srcs = srcs,
        deps = deps,
        tags = tags,
        data = data,
        size = size,
        linkstatic = linkstatic,
        args = args,
        kernels = kernels,
        linkopts = linkopts,
=======
        tags = tags,
        exec_compatible_with = tf_exec_compatible_with({"tags": tags}),
>>>>>>> 017ff823
    )

register_extension_info(
    extension_name = "tf_cuda_only_cc_test",
    label_regex_for_dep = "{extension_name}_gpu",
)

# Create a cc_test for each of the tensorflow tests listed in "tests"
def tf_cc_tests(
        srcs,
        deps,
        name = "",
        linkstatic = 0,
        tags = [],
        size = "medium",
        args = None,
        linkopts = [],
        kernels = [],
        nocopts = None):
    for src in srcs:
        tf_cc_test(
            name = src_to_test_name(src),
            size = size,
            srcs = [src],
            args = args,
            kernels = kernels,
            linkopts = linkopts,
            linkstatic = linkstatic,
            nocopts = nocopts,
            tags = tags,
            deps = deps,
        )

def tf_cc_test_mkl(
        srcs,
        deps,
        name = "",
        data = [],
        linkstatic = 0,
        tags = [],
        size = "medium",
        kernels = [],
        args = None):
    # -fno-exceptions in nocopts breaks compilation if header modules are enabled.
    disable_header_modules = ["-use_header_modules"]

    for src in srcs:
        native.cc_test(
            name = src_to_test_name(src),
            srcs = if_mkl([src]) + tf_binary_additional_srcs(),
            copts = tf_copts(),
            linkopts = select({
                clean_dep("//tensorflow:android"): [
                    "-pie",
                ],
                clean_dep("//tensorflow:windows"): [],
                "//conditions:default": [
                    "-lpthread",
                    "-lm",
                ],
            }) + _rpath_linkopts(src_to_test_name(src)),
            deps = deps + tf_binary_dynamic_kernel_deps(kernels) + mkl_deps(),
            data = data + tf_binary_dynamic_kernel_dsos(),
            exec_compatible_with = tf_exec_compatible_with({"tags": tags}),
            linkstatic = linkstatic,
            tags = tags,
            size = size,
            args = args,
            features = disable_header_modules,
            nocopts = "-fno-exceptions",
        )

def tf_cc_tests_gpu(
        srcs,
        deps,
        name = "",
        linkstatic = 0,
        tags = [],
        size = "medium",
        kernels = [],
        args = None):
    tf_cc_tests(srcs, deps, linkstatic, size = size, args = args, kernels = kernels, tags = tags)

def tf_gpu_cc_tests(
        srcs,
        deps,
        name = "",
        tags = [],
        size = "medium",
        linkstatic = 0,
        args = None,
        kernels = [],
        linkopts = []):
    for src in srcs:
        tf_gpu_cc_test(
            name = src_to_test_name(src),
            size = size,
            srcs = [src],
            args = args,
            kernels = kernels,
            linkopts = linkopts,
            linkstatic = linkstatic,
            tags = tags,
            deps = deps,
        )

# terminology changes: saving tf_cuda_* definition for compatibility
def tf_cuda_cc_tests(
        srcs,
        deps,
        name = "",
        tags = [],
        size = "medium",
        linkstatic = 0,
        args = None,
        kernels = [],
        linkopts = []):
    tf_gpu_cc_tests(
        srcs,
        deps,
        name = name,
        tags = tags,
        size = size,
        linkstatic = linkstatic,
        args = args,
        kernels = kernels,
        linkopts = linkopts,
    )

def tf_java_test(
        name,
        srcs = [],
        deps = [],
        kernels = [],
        *args,
        **kwargs):
    native.java_test(
        name = name,
        srcs = srcs,
        deps = deps + tf_binary_additional_srcs() + tf_binary_dynamic_kernel_dsos() + tf_binary_dynamic_kernel_deps(kernels),
        *args,
        **kwargs
    )

register_extension_info(
    extension_name = "tf_java_test",
    label_regex_for_dep = "{extension_name}",
)

def _cuda_copts(opts = []):
    """Gets the appropriate set of copts for (maybe) CUDA compilation.

      If we're doing CUDA compilation, returns copts for our particular CUDA
      compiler.  If we're not doing CUDA compilation, returns an empty list.

      """
    return cuda_default_copts() + select({
        "//conditions:default": [],
        "@local_config_cuda//cuda:using_nvcc": ([
            "-nvcc_options=relaxed-constexpr",
            "-nvcc_options=ftz=true",
        ]),
        "@local_config_cuda//cuda:using_clang": ([
            "-fcuda-flush-denormals-to-zero",
        ]),
    }) + if_cuda_is_configured_compat(opts)

# Build defs for TensorFlow kernels

# When this target is built using --config=cuda, a cc_library is built
# that passes -DGOOGLE_CUDA=1 and '-x cuda', linking in additional
# libraries needed by GPU kernels.
#
# When this target is built using --config=rocm, a cc_library is built
# that passes -DTENSORFLOW_USE_ROCM and '-x rocm', linking in additional
# libraries needed by GPU kernels.
def tf_gpu_kernel_library(
        srcs,
        copts = [],
        cuda_copts = [],
        deps = [],
        hdrs = [],
        **kwargs):
    copts = copts + tf_copts() + _cuda_copts(opts = cuda_copts) + rocm_copts(opts = cuda_copts)
    kwargs["features"] = kwargs.get("features", []) + ["-use_header_modules"]

    native.cc_library(
        srcs = srcs,
        hdrs = hdrs,
        copts = copts,
        deps = deps + if_cuda_is_configured_compat([
            clean_dep("//tensorflow/core:cuda"),
            clean_dep("//tensorflow/core:gpu_lib"),
        ]) + if_rocm_is_configured([
            clean_dep("//tensorflow/core:gpu_lib"),
        ]),
        alwayslink = 1,
        **kwargs
    )

register_extension_info(
    extension_name = "tf_gpu_kernel_library",
    label_regex_for_dep = "{extension_name}",
)

def tf_gpu_library(deps = None, cuda_deps = None, copts = tf_copts(), **kwargs):
    """Generate a cc_library with a conditional set of CUDA dependencies.

    When the library is built with --config=cuda:

    - Both deps and cuda_deps are used as dependencies.
    - The cuda runtime is added as a dependency (if necessary).
    - The library additionally passes -DGOOGLE_CUDA=1 to the list of copts.
    - In addition, when the library is also built with TensorRT enabled, it
        additionally passes -DGOOGLE_TENSORRT=1 to the list of copts.

    Args:
    - cuda_deps: BUILD dependencies which will be linked if and only if:
        '--config=cuda' is passed to the bazel command line.
    - deps: dependencies which will always be linked.
    - copts: copts always passed to the cc_library.
    - kwargs: Any other argument to cc_library.
    """
    if not deps:
        deps = []
    if not cuda_deps:
        cuda_deps = []

    kwargs["features"] = kwargs.get("features", []) + ["-use_header_modules"]
    native.cc_library(
        deps = deps + if_cuda_is_configured_compat(cuda_deps + [
            clean_dep("//tensorflow/stream_executor/cuda:cudart_stub"),
            "@local_config_cuda//cuda:cuda_headers",
        ]) + if_rocm_is_configured(cuda_deps + [
            # rocm_header placeholder
        ]),
        copts = (copts + if_cuda(["-DGOOGLE_CUDA=1"]) + if_rocm(["-DTENSORFLOW_USE_ROCM=1"]) + if_mkl(["-DINTEL_MKL=1"]) + if_mkl_open_source_only(["-DINTEL_MKL_DNN_ONLY"]) + if_enable_mkl(["-DENABLE_MKL"]) + if_tensorrt(["-DGOOGLE_TENSORRT=1"])),
        **kwargs
    )

register_extension_info(
    extension_name = "tf_gpu_library",
    label_regex_for_dep = "{extension_name}",
)

# terminology changes: saving tf_cuda_* definition for compatibility
def tf_cuda_library(deps = None, cuda_deps = None, copts = tf_copts(), **kwargs):
    tf_gpu_library(
        deps = deps,
        cuda_deps = cuda_deps,
        copts = copts,
        **kwargs
    )

register_extension_info(
    extension_name = "tf_cuda_library",
    label_regex_for_dep = "{extension_name}",
)

def tf_kernel_library(
        name,
        prefix = None,
        srcs = None,
        gpu_srcs = None,
        hdrs = None,
        deps = None,
        alwayslink = 1,
        copts = None,
        is_external = False,
        **kwargs):
    """A rule to build a TensorFlow OpKernel.

    May either specify srcs/hdrs or prefix.  Similar to tf_gpu_library,
    but with alwayslink=1 by default.  If prefix is specified:
      * prefix*.cc (except *.cu.cc) is added to srcs
      * prefix*.h (except *.cu.h) is added to hdrs
      * prefix*.cu.cc and prefix*.h (including *.cu.h) are added to gpu_srcs.
    With the exception that test files are excluded.
    For example, with prefix = "cast_op",
      * srcs = ["cast_op.cc"]
      * hdrs = ["cast_op.h"]
      * gpu_srcs = ["cast_op_gpu.cu.cc", "cast_op.h"]
      * "cast_op_test.cc" is excluded
    With prefix = "cwise_op"
      * srcs = ["cwise_op_abs.cc", ..., "cwise_op_tanh.cc"],
      * hdrs = ["cwise_ops.h", "cwise_ops_common.h"],
      * gpu_srcs = ["cwise_op_gpu_abs.cu.cc", ..., "cwise_op_gpu_tanh.cu.cc",
                    "cwise_ops.h", "cwise_ops_common.h",
                    "cwise_ops_gpu_common.cu.h"]
      * "cwise_ops_test.cc" is excluded
    """
    if not srcs:
        srcs = []
    if not hdrs:
        hdrs = []
    if not deps:
        deps = []
    if not copts:
        copts = []
    textual_hdrs = []
    copts = copts + tf_copts(is_external = is_external)

    # Override EIGEN_STRONG_INLINE to inline when
    # --define=override_eigen_strong_inline=true to avoid long compiling time.
    # See https://github.com/tensorflow/tensorflow/issues/10521
    copts = copts + if_override_eigen_strong_inline(["/DEIGEN_STRONG_INLINE=inline"])
    if prefix:
        if native.glob([prefix + "*.cu.cc"], exclude = ["*test*"]):
            if not gpu_srcs:
                gpu_srcs = []
            gpu_srcs = gpu_srcs + native.glob(
                [prefix + "*.cu.cc", prefix + "*.h"],
                exclude = [prefix + "*test*"],
            )
        srcs = srcs + native.glob(
            [prefix + "*.cc"],
            exclude = [prefix + "*test*", prefix + "*.cu.cc"],
        )
        hdrs = hdrs + native.glob(
            [prefix + "*.h"],
            exclude = [prefix + "*test*", prefix + "*.cu.h", prefix + "*impl.h"],
        )
        textual_hdrs = native.glob(
            [prefix + "*impl.h"],
            exclude = [prefix + "*test*", prefix + "*.cu.h"],
        )
    cuda_deps = [clean_dep("//tensorflow/core:gpu_lib")]
    if gpu_srcs:
        for gpu_src in gpu_srcs:
            if gpu_src.endswith(".cc") and not gpu_src.endswith(".cu.cc"):
                fail("{} not allowed in gpu_srcs. .cc sources must end with .cu.cc"
                    .format(gpu_src))
        tf_gpu_kernel_library(
            name = name + "_gpu",
            srcs = gpu_srcs,
            deps = deps,
            **kwargs
        )
        cuda_deps.extend([":" + name + "_gpu"])
    kwargs["tags"] = kwargs.get("tags", []) + [
        "req_dep=%s" % clean_dep("//tensorflow/core:gpu_lib"),
        "req_dep=@local_config_cuda//cuda:cuda_headers",
    ]
    tf_gpu_library(
        name = name,
        srcs = srcs,
        hdrs = hdrs,
        textual_hdrs = textual_hdrs,
        copts = copts,
        cuda_deps = cuda_deps,
        linkstatic = 1,  # Needed since alwayslink is broken in bazel b/27630669
        alwayslink = alwayslink,
        deps = deps,
        **kwargs
    )

    # TODO(gunan): CUDA dependency not clear here. Fix it.
    tf_cc_shared_object(
        name = "libtfkernel_%s.so" % name,
        srcs = srcs + hdrs,
        copts = copts,
        tags = ["manual", "notap"],
        deps = deps,
    )

register_extension_info(
    extension_name = "tf_kernel_library",
    label_regex_for_dep = "{extension_name}(_gpu)?",
)

def tf_mkl_kernel_library(
        name,
        prefix = None,
        srcs = None,
        hdrs = None,
        deps = None,
        alwayslink = 1,
        copts = tf_copts(),
        nocopts = "-fno-exceptions"):
    """A rule to build MKL-based TensorFlow kernel libraries."""

    if not bool(srcs):
        srcs = []
    if not bool(hdrs):
        hdrs = []

    if prefix:
        srcs = srcs + native.glob(
            [prefix + "*.cc"],
            exclude = [prefix + "*test*"],
        )
        hdrs = hdrs + native.glob(
            [prefix + "*.h"],
            exclude = [prefix + "*test*"],
        )

    # -fno-exceptions in nocopts breaks compilation if header modules are enabled.
    disable_header_modules = ["-use_header_modules"]

    native.cc_library(
        name = name,
        srcs = if_mkl(srcs),
        hdrs = hdrs,
        deps = deps,
        alwayslink = alwayslink,
        copts = copts,
        nocopts = nocopts,
        features = disable_header_modules,
    )

register_extension_info(
    extension_name = "tf_mkl_kernel_library",
    label_regex_for_dep = "{extension_name}",
)

# Bazel rules for building swig files.
def _py_wrap_cc_impl(ctx):
    srcs = ctx.files.srcs
    if len(srcs) != 1:
        fail("Exactly one SWIG source file label must be specified.", "srcs")
    module_name = ctx.attr.module_name
    src = ctx.files.srcs[0]
    inputs = depset([src])
    inputs += ctx.files.swig_includes
    for dep in ctx.attr.deps:
        inputs += dep.cc.transitive_headers
    inputs += ctx.files._swiglib
    inputs += ctx.files.toolchain_deps
    swig_include_dirs = depset(_get_repository_roots(ctx, inputs))
    swig_include_dirs += sorted([f.dirname for f in ctx.files._swiglib])
    args = [
        "-c++",
        "-python",
        "-module",
        module_name,
        "-o",
        ctx.outputs.cc_out.path,
        "-outdir",
        ctx.outputs.py_out.dirname,
    ]
    args += ["-l" + f.path for f in ctx.files.swig_includes]
    args += ["-I" + i for i in swig_include_dirs.to_list()]
    args += [src.path]
    outputs = [ctx.outputs.cc_out, ctx.outputs.py_out]
    ctx.actions.run(
        executable = ctx.executable._swig,
        arguments = args,
        inputs = inputs.to_list(),
        outputs = outputs,
        mnemonic = "PythonSwig",
        progress_message = "SWIGing " + src.path,
    )
    return struct(files = depset(outputs))

_py_wrap_cc = rule(
    attrs = {
        "srcs": attr.label_list(
            mandatory = True,
            allow_files = True,
        ),
        "swig_includes": attr.label_list(
            allow_files = True,
        ),
        "deps": attr.label_list(
            allow_files = True,
            providers = ["cc"],
        ),
        "toolchain_deps": attr.label_list(
            allow_files = True,
        ),
        "module_name": attr.string(mandatory = True),
        "py_module_name": attr.string(mandatory = True),
        "_swig": attr.label(
            default = Label("@swig//:swig"),
            executable = True,
            cfg = "host",
        ),
        "_swiglib": attr.label(
            default = Label("@swig//:templates"),
            allow_files = True,
        ),
    },
    outputs = {
        "cc_out": "%{module_name}.cc",
        "py_out": "%{py_module_name}.py",
    },
    implementation = _py_wrap_cc_impl,
)

def _get_repository_roots(ctx, files):
    """Returns abnormal root directories under which files reside.

    When running a ctx.action, source files within the main repository are all
    relative to the current directory; however, files that are generated or exist
    in remote repositories will have their root directory be a subdirectory,
    e.g. bazel-out/local-fastbuild/genfiles/external/jpeg_archive. This function
    returns the set of these devious directories, ranked and sorted by popularity
    in order to hopefully minimize the number of I/O system calls within the
    compiler, because includes have quadratic complexity.
    """
    result = {}
    for f in files:
        root = f.root.path
        if root:
            if root not in result:
                result[root] = 0
            result[root] -= 1
        work = f.owner.workspace_root
        if work:
            if root:
                root += "/"
            root += work
        if root:
            if root not in result:
                result[root] = 0
            result[root] -= 1
    return [k for v, k in sorted([(v, k) for k, v in result.items()])]

# Bazel rule for collecting the header files that a target depends on.
def _transitive_hdrs_impl(ctx):
    outputs = depset()
    for dep in ctx.attr.deps:
        outputs += dep.cc.transitive_headers
    return struct(files = outputs)

_transitive_hdrs = rule(
    attrs = {
        "deps": attr.label_list(
            allow_files = True,
            providers = ["cc"],
        ),
    },
    implementation = _transitive_hdrs_impl,
)

def transitive_hdrs(name, deps = [], **kwargs):
    _transitive_hdrs(name = name + "_gather", deps = deps)
    native.filegroup(name = name, srcs = [":" + name + "_gather"])

# Create a header only library that includes all the headers exported by
# the libraries in deps.
def cc_header_only_library(name, deps = [], includes = [], extra_deps = [], **kwargs):
    _transitive_hdrs(name = name + "_gather", deps = deps)
    native.cc_library(
        name = name,
        hdrs = [":" + name + "_gather"],
        includes = includes,
        deps = extra_deps,
        **kwargs
    )

def tf_custom_op_library_additional_deps():
    return [
        "@protobuf_archive//:protobuf_headers",
        clean_dep("//third_party/eigen3"),
        clean_dep("//tensorflow/core:framework_headers_lib"),
    ] + if_windows(["//tensorflow/python:pywrap_tensorflow_import_lib"])

# A list of targets that contains the implemenation of
# tf_custom_op_library_additional_deps. It's used to generate a DEF file for
# exporting symbols from _pywrap_tensorflow.dll on Windows.
def tf_custom_op_library_additional_deps_impl():
    return [
        "@protobuf_archive//:protobuf",
        "@nsync//:nsync_cpp",
        # for //third_party/eigen3
        clean_dep("//third_party/eigen3"),
        # for //tensorflow/core:framework_headers_lib
        clean_dep("//tensorflow/core:framework"),
        clean_dep("//tensorflow/core:reader_base"),
    ]

# Traverse the dependency graph along the "deps" attribute of the
# target and return a struct with one field called 'tf_collected_deps'.
# tf_collected_deps will be the union of the deps of the current target
# and the tf_collected_deps of the dependencies of this target.
def _collect_deps_aspect_impl(target, ctx):
    alldeps = depset()
    if hasattr(ctx.rule.attr, "deps"):
        for dep in ctx.rule.attr.deps:
            alldeps = alldeps | depset([dep.label])
            if hasattr(dep, "tf_collected_deps"):
                alldeps = alldeps | dep.tf_collected_deps
    return struct(tf_collected_deps = alldeps)

collect_deps_aspect = aspect(
    attr_aspects = ["deps"],
    implementation = _collect_deps_aspect_impl,
)

def _dep_label(dep):
    label = dep.label
    return label.package + ":" + label.name

# This rule checks that the transitive dependencies of targets listed
# in the 'deps' attribute don't depend on the targets listed in
# the 'disallowed_deps' attribute.
def _check_deps_impl(ctx):
    disallowed_deps = ctx.attr.disallowed_deps
    for input_dep in ctx.attr.deps:
        if not hasattr(input_dep, "tf_collected_deps"):
            continue
        for dep in input_dep.tf_collected_deps:
            for disallowed_dep in disallowed_deps:
                if dep == disallowed_dep.label:
                    fail(
                        _dep_label(input_dep) + " cannot depend on " + _dep_label(
                            disallowed_dep,
                        ),
                    )
    return struct()

check_deps = rule(
    _check_deps_impl,
    attrs = {
        "deps": attr.label_list(
            aspects = [collect_deps_aspect],
            mandatory = True,
            allow_files = True,
        ),
        "disallowed_deps": attr.label_list(
            mandatory = True,
            allow_files = True,
        ),
    },
)

def tf_custom_op_library(name, srcs = [], gpu_srcs = [], deps = [], linkopts = [], copts = [], **kwargs):
    """Helper to build a dynamic library (.so) from the sources containing implementations of custom ops and kernels.
    """
    cuda_deps = [
        clean_dep("//tensorflow/core:stream_executor_headers_lib"),
        "@local_config_cuda//cuda:cuda_headers",
        "@local_config_cuda//cuda:cudart_static",
    ]
    rocm_deps = [
        clean_dep("//tensorflow/core:stream_executor_headers_lib"),
    ]
    deps = deps + tf_custom_op_library_additional_deps()

    # Override EIGEN_STRONG_INLINE to inline when
    # --define=override_eigen_strong_inline=true to avoid long compiling time.
    # See https://github.com/tensorflow/tensorflow/issues/10521
    copts = copts + if_override_eigen_strong_inline(["/DEIGEN_STRONG_INLINE=inline"])

    if gpu_srcs:
        basename = name.split(".")[0]
        native.cc_library(
            name = basename + "_gpu",
            srcs = gpu_srcs,
            copts = copts + _cuda_copts() + if_tensorrt(["-DGOOGLE_TENSORRT=1"]),
            features = if_cuda(["-use_header_modules"]),
            deps = deps + if_cuda_is_configured_compat(cuda_deps) + if_rocm_is_configured(rocm_deps),
            **kwargs
        )
        cuda_deps.extend([":" + basename + "_gpu"])
        rocm_deps.extend([":" + basename + "_gpu"])

    check_deps(
        name = name + "_check_deps",
        disallowed_deps = [
            clean_dep("//tensorflow/core:framework"),
            clean_dep("//tensorflow/core:lib"),
        ],
        deps = deps + if_cuda_is_configured_compat(cuda_deps) + if_rocm_is_configured(rocm_deps),
    )
    tf_cc_shared_object(
        name = name,
        srcs = srcs,
        deps = deps + if_cuda_is_configured_compat(cuda_deps) + if_rocm_is_configured(rocm_deps),
        data = if_static([name + "_check_deps"]),
        copts = copts + tf_copts(is_external = True),
        features = ["windows_export_all_symbols"],
        linkopts = linkopts + select({
            "//conditions:default": [
                "-lm",
            ],
            clean_dep("//tensorflow:windows"): [],
            clean_dep("//tensorflow:darwin"): [],
        }),
        **kwargs
    )

register_extension_info(
    extension_name = "tf_custom_op_library",
    label_regex_for_dep = "{extension_name}",
)

def tf_custom_op_py_library(
        name,
        srcs = [],
        dso = [],
        kernels = [],
        srcs_version = "PY2AND3",
        visibility = None,
        deps = []):
    _ignore = [kernels]
    native.py_library(
        name = name,
        data = dso,
        srcs = srcs,
        srcs_version = srcs_version,
        visibility = visibility,
        deps = deps,
    )

register_extension_info(
    extension_name = "tf_custom_op_py_library",
    label_regex_for_dep = "{extension_name}",
)

# In tf_py_wrap_cc generated libraries
# module init functions are not exported unless
# they contain one of the keywords in the version file
# this prevents custom python modules.
# This function attempts to append init_module_name to list of
# exported functions in version script
def _append_init_to_versionscript_impl(ctx):
    mod_name = ctx.attr.module_name
    if ctx.attr.is_version_script:
        ctx.actions.expand_template(
            template = ctx.file.template_file,
            output = ctx.outputs.versionscript,
            substitutions = {
                "global:": "global:\n     init_%s;\n     PyInit_*;" % (mod_name),
            },
            is_executable = False,
        )
    else:
        ctx.actions.expand_template(
            template = ctx.file.template_file,
            output = ctx.outputs.versionscript,
            substitutions = {
                "*tensorflow*": "*tensorflow*\ninit_%s\nPyInit_*\n" % (mod_name),
            },
            is_executable = False,
        )

_append_init_to_versionscript = rule(
    attrs = {
        "module_name": attr.string(mandatory = True),
        "template_file": attr.label(
            allow_single_file = True,
            mandatory = True,
        ),
        "is_version_script": attr.bool(
            default = True,
            doc = "whether target is a ld version script or exported symbol list",
            mandatory = False,
        ),
    },
    outputs = {"versionscript": "%{name}.lds"},
    implementation = _append_init_to_versionscript_impl,
)

def tf_py_wrap_cc(
        name,
        srcs,
        swig_includes = [],
        deps = [],
        copts = [],
        version_script = None,
        **kwargs):
    """Builds a Python extension module."""
    module_name = name.split("/")[-1]

    # Convert a rule name such as foo/bar/baz to foo/bar/_baz.so
    # and use that as the name for the rule producing the .so file.
    cc_library_name = "/".join(name.split("/")[:-1] + ["_" + module_name + ".so"])
    cc_library_pyd_name = "/".join(
        name.split("/")[:-1] + ["_" + module_name + ".pyd"],
    )
    extra_deps = []
    _py_wrap_cc(
        name = name + "_py_wrap",
        srcs = srcs,
        module_name = module_name,
        py_module_name = name,
        swig_includes = swig_includes,
        toolchain_deps = ["@bazel_tools//tools/cpp:current_cc_toolchain"],
        deps = deps + extra_deps,
    )
    if not version_script:
        version_script = select({
            "@local_config_cuda//cuda:darwin": clean_dep("//tensorflow:tf_exported_symbols.lds"),
            "//conditions:default": clean_dep("//tensorflow:tf_version_script.lds"),
        })
    vscriptname = name + "_versionscript"
    _append_init_to_versionscript(
        name = vscriptname,
        is_version_script = select({
            "@local_config_cuda//cuda:darwin": False,
            "//conditions:default": True,
        }),
        module_name = module_name,
        template_file = version_script,
    )
    extra_linkopts = select({
        "@local_config_cuda//cuda:darwin": [
            "-Wl,-exported_symbols_list,$(location %s.lds)" % vscriptname,
        ],
        clean_dep("//tensorflow:windows"): [],
        "//conditions:default": [
            "-Wl,--version-script",
            "$(location %s.lds)" % vscriptname,
        ],
    })
    extra_deps += select({
        "@local_config_cuda//cuda:darwin": [
            "%s.lds" % vscriptname,
        ],
        clean_dep("//tensorflow:windows"): [],
        "//conditions:default": [
            "%s.lds" % vscriptname,
        ],
    })

    tf_cc_shared_object(
        name = cc_library_name,
        srcs = [module_name + ".cc"],
        copts = copts + if_not_windows([
            "-Wno-self-assign",
            "-Wno-sign-compare",
            "-Wno-write-strings",
        ]),
        linkopts = extra_linkopts,
        linkstatic = 1,
        deps = deps + extra_deps,
        **kwargs
    )
    native.genrule(
        name = "gen_" + cc_library_pyd_name,
        srcs = [":" + cc_library_name],
        outs = [cc_library_pyd_name],
        cmd = "cp $< $@",
    )
    native.py_library(
        name = name,
        srcs = [":" + name + ".py"],
        srcs_version = "PY2AND3",
        data = select({
            clean_dep("//tensorflow:windows"): [":" + cc_library_pyd_name],
            "//conditions:default": [":" + cc_library_name],
        }),
    )

# This macro is for running python tests against system installed pip package
# on Windows.
#
# py_test is built as an executable python zip file on Windows, which contains all
# dependencies of the target. Because of the C++ extensions, it would be very
# inefficient if the py_test zips all runfiles, plus we don't need them when running
# tests against system installed pip package. So we'd like to get rid of the deps
# of py_test in this case.
#
# In order to trigger the tests without bazel clean after getting rid of deps,
# we introduce the following :
# 1. When --define=no_tensorflow_py_deps=true, the py_test depends on a marker
#    file of the pip package, the test gets to rerun when the pip package change.
#    Note that this only works on Windows. See the definition of
#    //third_party/tensorflow/tools/pip_package:win_pip_package_marker for specific reasons.
# 2. When --define=no_tensorflow_py_deps=false (by default), it's a normal py_test.
def py_test(deps = [], data = [], kernels = [], **kwargs):
    native.py_test(
        # TODO(jlebar): Ideally we'd use tcmalloc here.,
        deps = select({
            "//conditions:default": deps,
            clean_dep("//tensorflow:no_tensorflow_py_deps"): [],
        }),
        data = data + select({
            "//conditions:default": [],
            clean_dep("//tensorflow:no_tensorflow_py_deps"): ["//tensorflow/tools/pip_package:win_pip_package_marker"],
        }) + tf_binary_dynamic_kernel_dsos(),
        exec_compatible_with = tf_exec_compatible_with(kwargs),
        **kwargs
    )

register_extension_info(
    extension_name = "py_test",
    label_regex_for_dep = "{extension_name}",
)

# Similar to py_test above, this macro is used to exclude dependencies for some py_binary
# targets in order to reduce the size of //tensorflow/tools/pip_package:simple_console_windows.
# See https://github.com/tensorflow/tensorflow/issues/22390
def py_binary(name, deps = [], **kwargs):
    # Add an extra target for dependencies to avoid nested select statement.
    native.py_library(
        name = name + "_deps",
        deps = deps,
    )
    native.py_binary(
        name = name,
        deps = select({
            "//conditions:default": [":" + name + "_deps"],
            clean_dep("//tensorflow:no_tensorflow_py_deps"): [],
        }),
        **kwargs
    )

register_extension_info(
    extension_name = "py_binary",
    label_regex_for_dep = "{extension_name}",
)

def tf_py_test(
        name,
        srcs,
        size = "medium",
        data = [],
        main = None,
        args = [],
        tags = [],
        shard_count = 1,
        additional_deps = [],
        additional_visibility = [],
        kernels = [],
        flaky = 0,
        xla_enable_strict_auto_jit = False,
        xla_enabled = False,
        grpc_enabled = False):
    """Create one or more python tests with extra tensorflow dependencies."""
    xla_test_true_list = []

    # xla_enable_strict_auto_jit is used to run Tensorflow unit tests with all XLA compilable
    # kernels compiled with XLA.
    if xla_enable_strict_auto_jit:
        xla_enabled = True
        xla_test_true_list += ["//tensorflow/python:is_xla_test_true"]
    if xla_enabled:
        additional_deps = additional_deps + tf_additional_xla_deps_py()
    if grpc_enabled:
        additional_deps = additional_deps + tf_additional_grpc_deps_py()
    py_test(
        name = name,
        size = size,
        srcs = srcs,
        args = args,
        data = data,
        flaky = flaky,
        kernels = kernels,
        main = main,
        shard_count = shard_count,
        srcs_version = "PY2AND3",
        tags = tags,
        visibility = [clean_dep("//tensorflow:internal")] + additional_visibility,
        deps = [
            clean_dep("//tensorflow/python:extra_py_tests_deps"),
            clean_dep("//tensorflow/python:gradient_checker"),
        ] + additional_deps + xla_test_true_list,
    )

register_extension_info(
    extension_name = "tf_py_test",
    label_regex_map = {"additional_deps": "deps:{extension_name}"},
)

def gpu_py_test(
        name,
        srcs,
        size = "medium",
        data = [],
        main = None,
        args = [],
        shard_count = 1,
        additional_deps = [],
        kernels = [],
        tags = [],
        flaky = 0,
        xla_enable_strict_auto_jit = False,
        xla_enabled = False,
        grpc_enabled = False):
    # TODO(b/122522101): Don't ignore xla_enable_strict_auto_jit and enable additional
    # XLA tests once enough compute resources are available.
    _ignored = [xla_enable_strict_auto_jit]
    if main == None:
        main = name + ".py"
    for config in ["cpu", "gpu"]:
        test_name = name
        test_tags = tags
        if config == "gpu":
            test_name += "_gpu"
            test_tags = test_tags + tf_gpu_tests_tags()
        tf_py_test(
            name = test_name,
            size = size,
            srcs = srcs,
            additional_deps = additional_deps,
            args = args,
            data = data,
            flaky = flaky,
            grpc_enabled = grpc_enabled,
            kernels = kernels,
            main = main,
            shard_count = shard_count,
            tags = test_tags,
            xla_enabled = xla_enabled,
            xla_enable_strict_auto_jit = False,
        )

register_extension_info(
    extension_name = "gpu_py_test",
    label_regex_map = {"additional_deps": "additional_deps:{extension_name}"},
)

# terminology changes: saving cuda_* definition for compatibility
def cuda_py_test(
        name,
        srcs,
        size = "medium",
        data = [],
        main = None,
        args = [],
        shard_count = 1,
        additional_deps = [],
        kernels = [],
        tags = [],
        flaky = 0,
        xla_enabled = False,
        grpc_enabled = False):
    gpu_py_test(
        name = name,
        srcs = srcs,
        size = size,
        data = data,
        main = main,
        args = args,
        shard_count = shard_count,
        additional_deps = additional_deps,
        kernels = kernels,
        tags = tags,
        flaky = flaky,
        xla_enabled = xla_enabled,
        grpc_enabled = grpc_enabled,
    )

register_extension_info(
    extension_name = "cuda_py_test",
    label_regex_map = {"additional_deps": "additional_deps:{extension_name}"},
)

def sycl_py_test(
        name,
        srcs,
        size = "medium",
        data = [],
        main = None,
        args = [],
        shard_count = 1,
        additional_deps = [],
        kernels = [],
        tags = [],
        flaky = 0,
        xla_enabled = False,
        grpc_enabled = False):
    test_tags = tags + tf_sycl_tests_tags()
    tf_py_test(
        name = name,
        size = size,
        srcs = srcs,
        additional_deps = additional_deps,
        args = args,
        data = data,
        flaky = flaky,
        grpc_enabled = grpc_enabled,
        kernels = kernels,
        main = main,
        shard_count = shard_count,
        tags = test_tags,
        xla_enabled = xla_enabled,
    )

register_extension_info(
    extension_name = "sycl_py_test",
    label_regex_map = {"additional_deps": "additional_deps:{extension_name}"},
)

def py_tests(
        name,
        srcs,
        size = "medium",
        additional_deps = [],
        kernels = [],
        data = [],
        tags = [],
        shard_count = 1,
        prefix = "",
        xla_enable_strict_auto_jit = False,
        xla_enabled = False,
        grpc_enabled = False):
    for src in srcs:
        test_name = src.split("/")[-1].split(".")[0]
        if prefix:
            test_name = "%s_%s" % (prefix, test_name)
        tf_py_test(
            name = test_name,
            size = size,
            srcs = [src],
            additional_deps = additional_deps,
            data = data,
            grpc_enabled = grpc_enabled,
            kernels = kernels,
            main = src,
            shard_count = shard_count,
            tags = tags,
            xla_enabled = xla_enabled,
            xla_enable_strict_auto_jit = xla_enable_strict_auto_jit,
        )

def gpu_py_tests(
        name,
        srcs,
        size = "medium",
        additional_deps = [],
        kernels = [],
        data = [],
        shard_count = 1,
        tags = [],
        prefix = "",
        xla_enable_strict_auto_jit = False,
        xla_enabled = False,
        grpc_enabled = False):
<<<<<<< HEAD
    test_tags = tags + tf_gpu_tests_tags()
=======
    # TODO(b/122522101): Don't ignore xla_enable_strict_auto_jit and enable additional
    # XLA tests once enough compute resources are available.
    _ignored = [xla_enable_strict_auto_jit]
    test_tags = tags + tf_cuda_tests_tags()
>>>>>>> 017ff823
    py_tests(
        name = name,
        size = size,
        srcs = srcs,
        additional_deps = additional_deps,
        data = data,
        grpc_enabled = grpc_enabled,
        kernels = kernels,
        prefix = prefix,
        shard_count = shard_count,
        tags = test_tags,
        xla_enabled = xla_enabled,
        xla_enable_strict_auto_jit = False,
    )

# terminology changes: saving cuda_* definition for compatibility
def cuda_py_tests(
        name,
        srcs,
        size = "medium",
        additional_deps = [],
        kernels = [],
        data = [],
        shard_count = 1,
        tags = [],
        prefix = "",
        xla_enabled = False,
        grpc_enabled = False):
    gpu_py_tests(
        name,
        srcs,
        size = size,
        additional_deps = additional_deps,
        kernels = kernels,
        data = data,
        shard_count = shard_count,
        tags = tags,
        prefix = prefix,
        xla_enabled = xla_enabled,
        grpc_enabled = grpc_enabled,
    )

# Creates a genrule named <name> for running tools/proto_text's generator to
# make the proto_text functions, for the protos passed in <srcs>.
#
# Return a struct with fields (hdrs, srcs) containing the names of the
# generated files.
def tf_generate_proto_text_sources(name, srcs_relative_dir, srcs, protodeps = [], deps = [], visibility = None):
    out_hdrs = (
        [
            p.replace(".proto", ".pb_text.h")
            for p in srcs
        ] + [p.replace(".proto", ".pb_text-impl.h") for p in srcs]
    )
    out_srcs = [p.replace(".proto", ".pb_text.cc") for p in srcs]
    native.genrule(
        name = name + "_srcs",
        srcs = srcs + protodeps + [clean_dep("//tensorflow/tools/proto_text:placeholder.txt")],
        outs = out_hdrs + out_srcs,
        visibility = visibility,
        cmd =
            "$(location //tensorflow/tools/proto_text:gen_proto_text_functions) " +
            "$(@D) " + srcs_relative_dir + " $(SRCS)",
        tools = [
            clean_dep("//tensorflow/tools/proto_text:gen_proto_text_functions"),
        ],
    )

    native.filegroup(
        name = name + "_hdrs",
        srcs = out_hdrs,
        visibility = visibility,
    )

    native.cc_library(
        name = name,
        srcs = out_srcs,
        hdrs = out_hdrs,
        visibility = visibility,
        deps = deps,
    )

def tf_genrule_cmd_append_to_srcs(to_append):
    return ("cat $(SRCS) > $(@) && " + "echo >> $(@) && " + "echo " + to_append +
            " >> $(@)")

def tf_version_info_genrule():
    native.genrule(
        name = "version_info_gen",
        srcs = [
            clean_dep("@local_config_git//:gen/spec.json"),
            clean_dep("@local_config_git//:gen/head"),
            clean_dep("@local_config_git//:gen/branch_ref"),
        ],
        outs = ["util/version_info.cc"],
        cmd =
            "$(location //tensorflow/tools/git:gen_git_source) --generate $(SRCS) \"$@\" --git_tag_override=$${GIT_TAG_OVERRIDE:-}",
        local = 1,
        tools = [clean_dep("//tensorflow/tools/git:gen_git_source")],
    )

def tf_py_build_info_genrule():
    native.genrule(
        name = "py_build_info_gen",
        outs = ["platform/build_info.py"],
        cmd =
            "$(location //tensorflow/tools/build_info:gen_build_info) --raw_generate \"$@\" --build_config " + if_cuda("cuda", "cpu") + if_windows(" --key_value msvcp_dll_name=msvcp140.dll", ""),
        local = 1,
        tools = [clean_dep("//tensorflow/tools/build_info:gen_build_info")],
    )

def cc_library_with_android_deps(
        deps,
        android_deps = [],
        common_deps = [],
        copts = tf_copts(),
        **kwargs):
    deps = if_not_android(deps) + if_android(android_deps) + common_deps
    native.cc_library(deps = deps, copts = copts, **kwargs)

register_extension_info(
    extension_name = "cc_library_with_android_deps",
    label_regex_for_dep = "{extension_name}",
)

def tensorflow_opensource_extra_deps():
    return []<|MERGE_RESOLUTION|>--- conflicted
+++ resolved
@@ -907,6 +907,8 @@
         tags = tags + tf_gpu_tests_tags(),
         deps = deps + if_cuda([
             clean_dep("//tensorflow/core:gpu_runtime"),
+        ]) + if_rocm([
+            clean_dep("//tensorflow/core:gpu_runtime"),
         ]),
     )
 
@@ -958,7 +960,7 @@
         args = [],
         kernels = [],
         linkopts = []):
-    tags = tags + tf_cuda_tests_tags()
+    tags = tags + tf_gpu_tests_tags()
     native.cc_test(
         name = "%s%s" % (name, "_gpu"),
         srcs = srcs + tf_binary_additional_srcs(),
@@ -981,8 +983,8 @@
             clean_dep("//tensorflow:darwin"): 1,
             "//conditions:default": 0,
         }),
-<<<<<<< HEAD
-        tags = tags + tf_gpu_tests_tags(),
+        tags = tags,
+        exec_compatible_with = tf_exec_compatible_with({"tags": tags}),
     )
 
 register_extension_info(
@@ -1013,10 +1015,6 @@
         args = args,
         kernels = kernels,
         linkopts = linkopts,
-=======
-        tags = tags,
-        exec_compatible_with = tf_exec_compatible_with({"tags": tags}),
->>>>>>> 017ff823
     )
 
 register_extension_info(
@@ -2139,14 +2137,10 @@
         xla_enable_strict_auto_jit = False,
         xla_enabled = False,
         grpc_enabled = False):
-<<<<<<< HEAD
-    test_tags = tags + tf_gpu_tests_tags()
-=======
     # TODO(b/122522101): Don't ignore xla_enable_strict_auto_jit and enable additional
     # XLA tests once enough compute resources are available.
     _ignored = [xla_enable_strict_auto_jit]
-    test_tags = tags + tf_cuda_tests_tags()
->>>>>>> 017ff823
+    test_tags = tags + tf_gpu_tests_tags()
     py_tests(
         name = name,
         size = size,
